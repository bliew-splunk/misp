--- conflicted
+++ resolved
@@ -1,11 +1,7 @@
 # --
 # File: misp_connector.py
 #
-<<<<<<< HEAD
-# Copyright (c) Phantom Cyber Corporation, 2017-2018
-=======
 # Copyright (c) 2017-2019 Splunk Inc.
->>>>>>> fc5216e7
 #
 # SPLUNK CONFIDENTIAL - Use or disclosure of this material in whole or in part
 # without a valid written license from Splunk Inc. is PROHIBITED.
