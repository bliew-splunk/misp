--- conflicted
+++ resolved
@@ -1,14 +1,10 @@
 <!-- 
 File: readme.html
 
-<<<<<<< HEAD
-Copyright (c) Phantom Cyber Corporation, 2017-2018
-=======
 Copyright (c) 2017-2019 Splunk Inc.
 
 SPLUNK CONFIDENTIAL - Use or disclosure of this material in whole or in part
 without a valid written license from Splunk Inc. is PROHIBITED.
->>>>>>> fc5216e7
 
 -->
 
