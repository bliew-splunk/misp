--- conflicted
+++ resolved
@@ -594,15 +594,11 @@
         "event_id": {
           "description": "Comma seperated list of Event IDs",
           "data_type": "string",
-<<<<<<< HEAD
           "contains": ["misp event id"],
+          "contains": [
+            "misp event id"
+          ],
           "order": 2,
-=======
-          "contains": [
-            "misp event id"
-          ],
-          "order": 1,
->>>>>>> ba9ab3a8
           "required": false,
           "allow_list": true
         },
@@ -619,14 +615,11 @@
           "required": false
         }
       },
-<<<<<<< HEAD
-=======
       "render": {
         "width": 5,
         "title": "Run Query",
         "type": "json"
       },
->>>>>>> ba9ab3a8
       "output": [
         {
           "data_path": "action_result.data.*.response.Attribute.*.id",
@@ -738,15 +731,12 @@
           "example_values": [
             "686"
           ],
-<<<<<<< HEAD
           "contains": ["misp event id"],
           "column_name": "Event ID",
           "column_order": 0
-=======
           "contains": [
             "misp event id"
           ]
->>>>>>> ba9ab3a8
         },
         {
           "data_path": "action_result.data.*.response.*.Event.Org.id",
