{
    "appid": "54c18439-fd16-49bf-a73f-873e162083e7",
    "name": "MISP",
    "description": "Take action with Malware Information Sharing Platform",
    "publisher": "Splunk",
    "package_name": "phantom_misp",
    "type": "threat intel",
    "license": "Copyright (c) 2017-2021 Splunk Inc.",
    "main_module": "misp_connector.py",
    "app_version": "2.1.5",
<<<<<<< HEAD
    "utctime_updated": "2022-01-07T20:17:11.000000Z",
=======
    "utctime_updated": "2021-07-12T05:53:08.000000Z",
>>>>>>> 30ee124f
    "product_vendor": "MISP",
    "product_name": "MISP",
    "product_version_regex": ".*",
    "min_phantom_version": "4.9.39220",
    "python_version": "3",
    "latest_tested_versions": [
        "On-prem, Version 2.4.140"
    ],
    "logo": "logo_misp.svg",
    "logo_dark": "logo_misp_dark.svg",
    "pip_dependencies": {
        "wheel": [
            {
<<<<<<< HEAD
                "module": "Deprecated",
                "input_file": "wheels/Deprecated-1.2.12-py2.py3-none-any.whl"
            },
            {
                "module": "attrs",
                "input_file": "wheels/attrs-21.2.0-py2.py3-none-any.whl"
            },
            {
                "module": "beautifulsoup4",
                "input_file": "wheels/beautifulsoup4-4.9.1-py3-none-any.whl"
            },
            {
                "module": "cachetools",
                "input_file": "wheels/cachetools-4.2.2-py3-none-any.whl"
            },
            {
                "module": "certifi",
                "input_file": "wheels/certifi-2021.10.8-py2.py3-none-any.whl"
            },
            {
                "module": "chardet",
                "input_file": "wheels/chardet-3.0.4-py2.py3-none-any.whl"
            },
            {
                "module": "idna",
                "input_file": "wheels/idna-2.10-py2.py3-none-any.whl"
            },
            {
                "module": "importlib_metadata",
                "input_file": "wheels/importlib_metadata-4.8.2-py3-none-any.whl"
=======
                "module": "pymisp",
                "input_file": "wheels/pymisp-2.4.138-py3-none-any.whl"
>>>>>>> 30ee124f
            },
            {
                "module": "jsonschema",
                "input_file": "wheels/jsonschema-3.2.0-py2.py3-none-any.whl"
<<<<<<< HEAD
            },
            {
                "module": "pymisp",
                "input_file": "wheels/pymisp-2.4.138-py3-none-any.whl"
            },
            {
                "module": "pyrsistent",
                "input_file": "wheels/pyrsistent-0.18.0-cp36-cp36m-manylinux1_x86_64.manylinux_2_5_x86_64.manylinux_2_17_x86_64.manylinux2014_x86_64.whl"
            },
            {
                "module": "python_dateutil",
                "input_file": "wheels/python_dateutil-2.8.2-py2.py3-none-any.whl"
            },
            {
                "module": "requests",
                "input_file": "wheels/requests-2.25.0-py2.py3-none-any.whl"
            },
            {
                "module": "setuptools",
                "input_file": "wheels/setuptools-59.4.0-py3-none-any.whl"
            },
            {
                "module": "six",
                "input_file": "wheels/six-1.16.0-py2.py3-none-any.whl"
            },
            {
                "module": "soupsieve",
                "input_file": "wheels/soupsieve-2.3.1-py3-none-any.whl"
            },
            {
                "module": "typing_extensions",
                "input_file": "wheels/typing_extensions-4.0.1-py3-none-any.whl"
            },
            {
                "module": "urllib3",
                "input_file": "wheels/urllib3-1.26.7-py2.py3-none-any.whl"
            },
            {
                "module": "wrapt",
                "input_file": "wheels/wrapt-1.13.3-cp36-cp36m-manylinux_2_5_x86_64.manylinux1_x86_64.manylinux_2_12_x86_64.manylinux2010_x86_64.manylinux_2_17_x86_64.manylinux2014_x86_64.whl"
            },
            {
                "module": "zipp",
                "input_file": "wheels/zipp-3.6.0-py3-none-any.whl"
=======
            },
            {
                "module": "deprecated",
                "input_file": "wheels/Deprecated-1.2.12-py2.py3-none-any.whl"
            },
            {
                "module": "cachetools",
                "input_file": "wheels/cachetools-4.2.2-py3-none-any.whl"
>>>>>>> 30ee124f
            }
        ]
    },
    "configuration": {
        "base_url": {
            "description": "MISP instance URL (http://misp_instance.company.com/)",
            "data_type": "string",
            "required": true,
            "order": 0
        },
        "verify_server_cert": {
            "data_type": "boolean",
            "description": "Verify server certificate",
            "required": true,
            "order": 1,
            "default": false
        },
        "api_key": {
            "description": "API Key found under Event Actions: Automation",
            "data_type": "password",
            "required": true,
            "order": 2
        }
    },
    "actions": [
        {
            "action": "test connectivity",
            "description": "Validate the asset configuration for connectivity",
            "type": "test",
            "identifier": "test_asset_connectivity",
            "read_only": true,
            "parameters": {},
            "output": [],
            "versions": "EQ(*)"
        },
        {
            "action": "create event",
            "description": "Create a new event in MISP",
            "verbose": "This action first creates an event, then adds attributes to that event. Parameters urls, domains, source_ips, dest_ips, source_emails, dest_emails accept comma-separated values.",
            "type": "generic",
            "identifier": "create_event",
            "read_only": false,
            "parameters": {
                "distribution": {
                    "description": "Distribution level for sharing",
                    "data_type": "string",
                    "value_list": [
                        "Your Org Only",
                        "This Community Only",
                        "Connected Communities",
                        "All Communities"
                    ],
                    "default": "This Community Only",
                    "required": true,
                    "order": 1
                },
                "threat_level_id": {
                    "description": "Threat level id",
                    "data_type": "string",
                    "value_list": [
                        "High",
                        "Medium",
                        "Low",
                        "Undefined"
                    ],
                    "default": "Undefined",
                    "order": 2,
                    "required": true
                },
                "analysis": {
                    "description": "Current stage of analysis for event",
                    "data_type": "string",
                    "value_list": [
                        "Initial",
                        "Ongoing",
                        "Completed"
                    ],
                    "default": "Initial",
                    "order": 3,
                    "required": true
                },
                "info": {
                    "description": "Information / Description for Event",
                    "data_type": "string",
                    "default": "Event created by test",
                    "order": 0,
                    "required": true
                },
                "add_attributes": {
                    "description": "Add attributes upon event creation",
                    "data_type": "boolean",
                    "default": true,
                    "order": 4
                },
                "to_ids": {
                    "description": "Set 'to_IDS' flag=True in MISP",
                    "data_type": "boolean",
                    "default": true,
                    "order": 5
                },
                "source_ips": {
                    "description": "Source IPs to be added as attributes",
                    "data_type": "string",
                    "contains": [
                        "ip"
                    ],
                    "order": 6,
                    "primary": true
                },
                "dest_ips": {
                    "description": "Destination IPs to be added as attributes",
                    "data_type": "string",
                    "contains": [
                        "ip"
                    ],
                    "order": 7,
                    "primary": true
                },
                "domains": {
                    "description": "Domains to be added as attributes",
                    "data_type": "string",
                    "contains": [
                        "domain"
                    ],
                    "order": 8,
                    "primary": true
                },
                "source_emails": {
                    "description": "Source email addresses to be added as attributes",
                    "data_type": "string",
                    "contains": [
                        "email"
                    ],
                    "order": 9,
                    "primary": true
                },
                "dest_emails": {
                    "description": "Destination email addresses to be added as attributes",
                    "data_type": "string",
                    "contains": [
                        "email"
                    ],
                    "order": 10,
                    "primary": true
                },
                "urls": {
                    "description": "URLs to be added as attributes",
                    "data_type": "string",
                    "contains": [
                        "url"
                    ],
                    "order": 11,
                    "primary": true
                },
                "json": {
                    "description": "JSON key value list of attributes",
                    "data_type": "string",
                    "order": 12
                }
            },
            "render": {
                "width": 12,
                "title": "Create Event info",
                "type": "table",
                "height": 5
            },
            "output": [
                {
                    "data_path": "action_result.status",
                    "data_type": "string",
                    "example_values": [
                        "success",
                        "failed"
                    ]
                },
                {
                    "data_path": "action_result.parameter.add_attributes",
                    "data_type": "boolean",
                    "example_values": [
                        true,
                        false
                    ]
                },
                {
                    "data_path": "action_result.parameter.analysis",
                    "data_type": "string",
                    "example_values": [
                        "Initial"
                    ]
                },
                {
                    "data_path": "action_result.parameter.dest_emails",
                    "data_type": "string",
                    "contains": [
                        "email"
                    ],
                    "example_values": [
                        "test@test.com"
                    ]
                },
                {
                    "data_path": "action_result.parameter.dest_ips",
                    "data_type": "string",
                    "contains": [
                        "ip"
                    ],
                    "example_values": [
                        "122.122.122.122"
                    ]
                },
                {
                    "data_path": "action_result.parameter.distribution",
                    "data_type": "string",
                    "example_values": [
                        "This Community Only"
                    ]
                },
                {
                    "data_path": "action_result.parameter.domains",
                    "data_type": "string",
                    "contains": [
                        "domain"
                    ],
                    "example_values": [
                        "www.test.com"
                    ]
                },
                {
                    "data_path": "action_result.parameter.info",
                    "data_type": "string",
                    "example_values": [
                        "Event Info Goes Here"
                    ]
                },
                {
                    "data_path": "action_result.parameter.json",
                    "data_type": "string",
                    "example_values": [
                        "{\"ip-src|port\":\"1.1.1.1:888\"}"
                    ]
                },
                {
                    "data_path": "action_result.parameter.source_emails",
                    "data_type": "string",
                    "contains": [
                        "email"
                    ],
                    "example_values": [
                        "test@test.com"
                    ]
                },
                {
                    "data_path": "action_result.parameter.source_ips",
                    "data_type": "string",
                    "contains": [
                        "ip"
                    ],
                    "example_values": [
                        "122.122.122.122"
                    ]
                },
                {
                    "data_path": "action_result.parameter.threat_level_id",
                    "data_type": "string",
                    "example_values": [
                        "undefined"
                    ]
                },
                {
                    "data_path": "action_result.parameter.to_ids",
                    "data_type": "boolean",
                    "example_values": [
                        true,
                        false
                    ]
                },
                {
                    "data_path": "action_result.parameter.urls",
                    "data_type": "string",
                    "contains": [
                        "url"
                    ],
                    "example_values": [
                        "https://test.com"
                    ]
                },
                {
                    "data_path": "action_result.data.*.Org.id",
<<<<<<< HEAD
=======
                    "data_type": "string",
                    "example_values": [
                        "1"
                    ]
                },
                {
                    "data_path": "action_result.data.*.Org.local",
                    "data_type": "boolean",
                    "example_values": [
                        true,
                        false
                    ]
                },
                {
                    "data_path": "action_result.data.*.Org.name",
                    "data_type": "string",
                    "example_values": [
                        "ORGNAME"
                    ]
                },
                {
                    "data_path": "action_result.data.*.Org.uuid",
                    "data_type": "string",
                    "example_values": [
                        "2af87aa3-a713-4ca5-83f7-03ae949c8459"
                    ]
                },
                {
                    "data_path": "action_result.data.*.Orgc.id",
                    "data_type": "string",
                    "example_values": [
                        "1"
                    ]
                },
                {
                    "data_path": "action_result.data.*.Orgc.local",
                    "data_type": "boolean",
                    "example_values": [
                        true,
                        false
                    ]
                },
                {
                    "data_path": "action_result.data.*.Orgc.name",
                    "data_type": "string",
                    "example_values": [
                        "ORGNAME"
                    ]
                },
                {
                    "data_path": "action_result.data.*.Orgc.uuid",
                    "data_type": "string",
                    "example_values": [
                        "2af87aa3-a713-4ca5-83f7-03ae949c8459"
                    ]
                },
                {
                    "data_path": "action_result.data.*.analysis",
                    "data_type": "string",
                    "example_values": [
                        "0"
                    ]
                },
                {
                    "data_path": "action_result.data.*.attribute_count",
                    "data_type": "string",
                    "column_name": "Attribute Count",
                    "column_order": 5
                },
                {
                    "data_path": "action_result.data.*.category",
                    "data_type": "string",
                    "example_values": [
                        "Network activity"
                    ]
                },
                {
                    "data_path": "action_result.data.*.comment",
                    "data_type": "string"
                },
                {
                    "data_path": "action_result.data.*.date",
                    "data_type": "string",
                    "example_values": [
                        "2021-06-09"
                    ]
                },
                {
                    "data_path": "action_result.data.*.deleted",
                    "data_type": "boolean",
                    "example_values": [
                        true,
                        false
                    ]
                },
                {
                    "data_path": "action_result.data.*.disable_correlation",
                    "data_type": "boolean",
                    "example_values": [
                        true,
                        false
                    ]
                },
                {
                    "data_path": "action_result.data.*.distribution",
>>>>>>> 30ee124f
                    "data_type": "string",
                    "example_values": [
                        "1"
                    ]
                },
                {
<<<<<<< HEAD
                    "data_path": "action_result.data.*.Org.local",
                    "data_type": "boolean",
                    "example_values": [
                        true,
                        false
                    ]
                },
                {
                    "data_path": "action_result.data.*.Org.name",
=======
                    "data_path": "action_result.data.*.event_creator_email",
                    "data_type": "string",
                    "example_values": [
                        "test@test.com"
                    ]
                },
                {
                    "data_path": "action_result.data.*.event_id",
                    "data_type": "string",
                    "contains": [
                        "misp event id"
                    ],
                    "example_values": [
                        "2052"
                    ]
                },
                {
                    "data_path": "action_result.data.*.extends_uuid",
                    "data_type": "string"
                },
                {
                    "data_path": "action_result.data.*.id",
>>>>>>> 30ee124f
                    "data_type": "string",
                    "example_values": [
                        "ORGNAME"
                    ]
                },
                {
                    "data_path": "action_result.data.*.Org.uuid",
                    "data_type": "string",
<<<<<<< HEAD
=======
                    "column_name": "Event Info / Description",
                    "column_order": 2
                },
                {
                    "data_path": "action_result.data.*.locked",
                    "data_type": "boolean",
                    "example_values": [
                        true,
                        false
                    ]
                },
                {
                    "data_path": "action_result.data.*.object_id",
                    "data_type": "string",
                    "example_values": [
                        "0"
                    ]
                },
                {
                    "data_path": "action_result.data.*.org_id",
                    "data_type": "string",
                    "example_values": [
                        "1"
                    ]
                },
                {
                    "data_path": "action_result.data.*.orgc_id",
                    "data_type": "string",
                    "example_values": [
                        "1"
                    ]
                },
                {
                    "data_path": "action_result.data.*.proposal_email_lock",
                    "data_type": "boolean",
                    "example_values": [
                        true,
                        false
                    ]
                },
                {
                    "data_path": "action_result.data.*.publish_timestamp",
                    "data_type": "numeric",
                    "example_values": [
                        0
                    ]
                },
                {
                    "data_path": "action_result.data.*.published",
                    "data_type": "boolean",
                    "example_values": [
                        true,
                        false
                    ]
                },
                {
                    "data_path": "action_result.data.*.sharing_group_id",
                    "data_type": "string",
                    "example_values": [
                        "0"
                    ]
                },
                {
                    "data_path": "action_result.data.*.threat_level_id",
                    "data_type": "string",
                    "column_name": "Threat Level ID",
                    "column_order": 3
                },
                {
                    "data_path": "action_result.data.*.timestamp",
                    "data_type": "string",
                    "example_values": [
                        "1623206691"
                    ]
                },
                {
                    "data_path": "action_result.data.*.to_ids",
                    "data_type": "boolean",
                    "example_values": [
                        true,
                        false
                    ]
                },
                {
                    "data_path": "action_result.data.*.type",
                    "data_type": "string",
                    "example_values": [
                        "url"
                    ]
                },
                {
                    "data_path": "action_result.data.*.uuid",
                    "data_type": "string",
                    "example_values": [
                        "82c82204-4ebd-42cb-a913-4df726b5d7fe"
                    ]
                },
                {
                    "data_path": "action_result.data.*.value",
                    "data_type": "string",
                    "contains": [
                        "url",
                        "domain",
                        "ip",
                        "email",
                        "hash",
                        "md5",
                        "sha256",
                        "md1"
                    ],
                    "example_values": [
                        "8.8.8.8"
                    ]
                },
                {
                    "data_path": "action_result.data.0.id",
                    "data_type": "string",
                    "contains": [
                        "misp event id"
                    ],
                    "column_name": "MISP Event ID",
                    "column_order": 0
                },
                {
                    "data_path": "action_result.summary.errors",
                    "data_type": "string",
                    "example_values": [
                        " 'test' is/are invalid attribute name/names in 'json' action parameter"
                    ]
                },
                {
                    "data_path": "action_result.summary.message",
                    "data_type": "string",
                    "example_values": [
                        "Event created with id: 2139"
                    ]
                },
                {
                    "data_path": "action_result.message",
                    "data_type": "string",
                    "example_values": [
                        "Message: Event created with id: 2139, Errors: 'test' is/are invalid attribute name/names in 'json' action parameter"
                    ]
                },
                {
                    "data_path": "summary.total_objects",
                    "data_type": "numeric",
>>>>>>> 30ee124f
                    "example_values": [
                        "2af87aa3-a713-4ca5-83f7-03ae949c8459"
                    ]
                },
                {
<<<<<<< HEAD
                    "data_path": "action_result.data.*.Orgc.id",
                    "data_type": "string",
                    "example_values": [
                        "1"
=======
                    "data_path": "summary.total_objects_successful",
                    "data_type": "numeric",
                    "example_values": [
                        1
                    ]
                }
            ],
            "versions": "EQ(*)"
        },
        {
            "action": "update event",
            "description": "Add attributes / IOCs to an event in MISP",
            "type": "generic",
            "verbose": "Parameters urls, domains, source_ips, dest_ips, source_emails, dest_emails accept comma-separated values.",
            "identifier": "add_attributes",
            "read_only": false,
            "parameters": {
                "event_id": {
                    "description": "MISP event ID for adding attributes",
                    "data_type": "numeric",
                    "required": true,
                    "primary": true,
                    "order": 0,
                    "contains": [
                        "misp event id"
>>>>>>> 30ee124f
                    ]
                },
                {
                    "data_path": "action_result.data.*.Orgc.local",
                    "data_type": "boolean",
<<<<<<< HEAD
                    "example_values": [
                        true,
                        false
                    ]
=======
                    "default": true,
                    "order": 1
                },
                "source_ips": {
                    "description": "Source IPs to be added as attributes",
                    "data_type": "string",
                    "order": 2,
                    "contains": [
                        "ip"
                    ],
                    "primary": true
                },
                "dest_ips": {
                    "description": "Destination IPs to be added as attributes",
                    "data_type": "string",
                    "order": 3,
                    "contains": [
                        "ip"
                    ],
                    "primary": true
                },
                "domains": {
                    "description": "Domains to be added as attributes",
                    "data_type": "string",
                    "order": 4,
                    "contains": [
                        "domain"
                    ],
                    "primary": true
                },
                "source_emails": {
                    "description": "Source email addresses to be added as attributes",
                    "data_type": "string",
                    "order": 5,
                    "contains": [
                        "email"
                    ],
                    "primary": true
                },
                "dest_emails": {
                    "description": "Destination email addresses to be added as attributes",
                    "data_type": "string",
                    "order": 6,
                    "contains": [
                        "email"
                    ],
                    "primary": true
                },
                "urls": {
                    "description": "URLs to be added as attributes",
                    "data_type": "string",
                    "contains": [
                        "url"
                    ],
                    "order": 7,
                    "primary": true
>>>>>>> 30ee124f
                },
                {
                    "data_path": "action_result.data.*.Orgc.name",
                    "data_type": "string",
                    "example_values": [
                        "ORGNAME"
                    ]
                },
                {
                    "data_path": "action_result.data.*.Orgc.uuid",
                    "data_type": "string",
                    "example_values": [
                        "2af87aa3-a713-4ca5-83f7-03ae949c8459"
                    ]
                },
                {
                    "data_path": "action_result.data.*.analysis",
                    "data_type": "string",
                    "example_values": [
                        "0"
                    ]
                },
                {
                    "data_path": "action_result.data.*.attribute_count",
                    "data_type": "string",
<<<<<<< HEAD
                    "column_name": "Attribute Count",
                    "column_order": 5
                },
                {
                    "data_path": "action_result.data.*.category",
                    "data_type": "string",
                    "example_values": [
                        "Network activity"
                    ]
                },
                {
                    "data_path": "action_result.data.*.comment",
                    "data_type": "string"
=======
                    "contains": [
                        "domain"
                    ],
                    "example_values": [
                        "www.test.com"
                    ]
                },
                {
                    "data_path": "action_result.parameter.event_id",
                    "data_type": "numeric",
                    "contains": [
                        "misp event id"
                    ],
                    "example_values": [
                        686
                    ]
                },
                {
                    "data_path": "action_result.parameter.json",
                    "data_type": "string",
                    "example_values": [
                        "{\"comment\":[\"email_1,email11\",\"email_2\"], \"soufds\":\"jflkl\"}"
                    ]
>>>>>>> 30ee124f
                },
                {
                    "data_path": "action_result.data.*.date",
                    "data_type": "string",
                    "example_values": [
                        "2021-06-09"
                    ]
                },
                {
                    "data_path": "action_result.data.*.deleted",
                    "data_type": "boolean",
                    "example_values": [
                        true,
                        false
                    ]
                },
                {
<<<<<<< HEAD
                    "data_path": "action_result.data.*.disable_correlation",
=======
                    "data_path": "action_result.parameter.to_ids",
>>>>>>> 30ee124f
                    "data_type": "boolean",
                    "example_values": [
                        true,
                        false
                    ]
                },
                {
                    "data_path": "action_result.data.*.distribution",
                    "data_type": "string",
<<<<<<< HEAD
                    "column_name": "Distribution",
                    "column_order": 4
                },
                {
                    "data_path": "action_result.data.*.event_creator_email",
                    "data_type": "string",
                    "example_values": [
                        "test@test.com"
                    ]
                },
                {
=======
                    "contains": [
                        "url"
                    ],
                    "example_values": [
                        "http://test.com"
                    ]
                },
                {
                    "data_path": "action_result.data.*.category",
                    "data_type": "string",
                    "column_name": "Attribute Category",
                    "column_order": 3,
                    "example_values": [
                        "Other"
                    ]
                },
                {
                    "data_path": "action_result.data.*.comment",
                    "data_type": "string"
                },
                {
                    "data_path": "action_result.data.*.deleted",
                    "data_type": "boolean",
                    "example_values": [
                        true,
                        false
                    ]
                },
                {
                    "data_path": "action_result.data.*.disable_correlation",
                    "data_type": "boolean",
                    "example_values": [
                        true,
                        false
                    ]
                },
                {
                    "data_path": "action_result.data.*.distribution",
                    "data_type": "string",
                    "column_name": "Distribution",
                    "column_order": 4,
                    "example_values": [
                        "5"
                    ]
                },
                {
>>>>>>> 30ee124f
                    "data_path": "action_result.data.*.event_id",
                    "data_type": "string",
                    "contains": [
                        "misp event id"
                    ],
<<<<<<< HEAD
                    "example_values": [
                        "2052"
                    ]
                },
                {
                    "data_path": "action_result.data.*.extends_uuid",
                    "data_type": "string"
=======
                    "column_name": "MISP Event ID",
                    "column_order": 2,
                    "example_values": [
                        "2121"
                    ]
>>>>>>> 30ee124f
                },
                {
                    "data_path": "action_result.data.*.id",
                    "data_type": "string",
                    "column_name": "MISP Attribute ID",
<<<<<<< HEAD
                    "column_order": 1
                },
                {
                    "data_path": "action_result.data.*.info",
                    "data_type": "string",
                    "column_name": "Event Info / Description",
                    "column_order": 2
                },
                {
                    "data_path": "action_result.data.*.locked",
                    "data_type": "boolean",
                    "example_values": [
                        true,
                        false
=======
                    "column_order": 0,
                    "example_values": [
                        "5360"
>>>>>>> 30ee124f
                    ]
                },
                {
                    "data_path": "action_result.data.*.object_id",
                    "data_type": "string",
                    "example_values": [
                        "0"
                    ]
                },
                {
<<<<<<< HEAD
                    "data_path": "action_result.data.*.org_id",
                    "data_type": "string",
                    "example_values": [
                        "1"
                    ]
                },
                {
                    "data_path": "action_result.data.*.orgc_id",
                    "data_type": "string",
                    "example_values": [
                        "1"
                    ]
                },
                {
                    "data_path": "action_result.data.*.proposal_email_lock",
                    "data_type": "boolean",
                    "example_values": [
                        true,
                        false
                    ]
                },
                {
                    "data_path": "action_result.data.*.publish_timestamp",
                    "data_type": "numeric",
                    "example_values": [
                        0
                    ]
                },
                {
                    "data_path": "action_result.data.*.published",
                    "data_type": "boolean",
                    "example_values": [
                        true,
                        false
                    ]
                },
                {
=======
>>>>>>> 30ee124f
                    "data_path": "action_result.data.*.sharing_group_id",
                    "data_type": "string",
                    "example_values": [
                        "0"
                    ]
                },
                {
<<<<<<< HEAD
                    "data_path": "action_result.data.*.threat_level_id",
                    "data_type": "string",
                    "column_name": "Threat Level ID",
                    "column_order": 3
                },
                {
                    "data_path": "action_result.data.*.timestamp",
                    "data_type": "string",
                    "example_values": [
                        "1623206691"
=======
                    "data_path": "action_result.data.*.timestamp",
                    "data_type": "string",
                    "example_values": [
                        "1623038555"
>>>>>>> 30ee124f
                    ]
                },
                {
                    "data_path": "action_result.data.*.to_ids",
                    "data_type": "boolean",
                    "example_values": [
                        true,
                        false
                    ]
                },
                {
                    "data_path": "action_result.data.*.type",
                    "data_type": "string",
                    "example_values": [
<<<<<<< HEAD
                        "url"
=======
                        "port"
>>>>>>> 30ee124f
                    ]
                },
                {
                    "data_path": "action_result.data.*.uuid",
                    "data_type": "string",
                    "example_values": [
<<<<<<< HEAD
                        "82c82204-4ebd-42cb-a913-4df726b5d7fe"
=======
                        "68e219ee-5727-4cb2-a32f-8dc27aa4231f"
>>>>>>> 30ee124f
                    ]
                },
                {
                    "data_path": "action_result.data.*.value",
                    "data_type": "string",
<<<<<<< HEAD
=======
                    "column_name": "Attribute Value",
                    "column_order": 1,
                    "example_values": [
                        "email1@email.com"
                    ],
>>>>>>> 30ee124f
                    "contains": [
                        "url",
                        "domain",
                        "ip",
                        "email",
                        "hash",
                        "md5",
                        "sha256",
                        "md1"
<<<<<<< HEAD
                    ],
                    "example_values": [
                        "8.8.8.8"
=======
>>>>>>> 30ee124f
                    ]
                },
                {
                    "data_path": "action_result.data.0.id",
                    "data_type": "string",
                    "contains": [
                        "misp event id"
                    ],
                    "column_name": "MISP Event ID",
                    "column_order": 0
                },
                {
                    "data_path": "action_result.summary.errors",
                    "data_type": "string",
                    "example_values": [
<<<<<<< HEAD
                        " 'test' is/are invalid attribute name/names in 'json' action parameter"
=======
                        " 'soufds' is/are invalid attribute name/names in 'json' action parameter"
>>>>>>> 30ee124f
                    ]
                },
                {
                    "data_path": "action_result.summary.message",
                    "data_type": "string",
                    "example_values": [
<<<<<<< HEAD
                        "Event created with id: 2139"
=======
                        "Attributes added to event: 2121"
>>>>>>> 30ee124f
                    ]
                },
                {
                    "data_path": "action_result.message",
                    "data_type": "string",
                    "example_values": [
<<<<<<< HEAD
                        "Message: Event created with id: 2139, Errors: 'test' is/are invalid attribute name/names in 'json' action parameter"
=======
                        "Message: Attributes added to event: 2121, Errors:  'soufds' is/are invalid attribute name/names in 'json' action parameter"
>>>>>>> 30ee124f
                    ]
                },
                {
                    "data_path": "summary.total_objects",
                    "data_type": "numeric",
                    "example_values": [
                        1
                    ]
                },
                {
                    "data_path": "summary.total_objects_successful",
                    "data_type": "numeric",
                    "example_values": [
                        1
                    ]
                }
            ],
            "versions": "EQ(*)"
        },
        {
<<<<<<< HEAD
            "action": "update event",
            "description": "Add attributes / IOCs to an event in MISP",
            "type": "generic",
            "verbose": "Parameters urls, domains, source_ips, dest_ips, source_emails, dest_emails accept comma-separated values.",
            "identifier": "add_attributes",
            "read_only": false,
=======
            "action": "run query",
            "description": "Run a query to find events or attributes",
            "verbose": "By setting max_results to 0, you can get every result. It is recommended you do not do this, as MISP can return <b>a lot</b> of data. The default is 10, and this will be the oldest 10 results.<br><br>The other field expects a json string, which can have the key value pairs of any field which the search API supports.<br><br>The MISP API doesn't support paging, but it is possible to work around this. By giving max results as a negative number, <i>n</i>, it will take the last <i>n</i> results from the query. From there, you can take the timestamp from the first object in the resulting list, then pass it in the <b>other</b> field like so: {\"timestamp\": &lt;timestamp + 1&gt;}. All the results will now be after that specified timestamp.<br><br>Also note that when searching for events, events with no attributes will not be returned.",
            "type": "investigate",
            "identifier": "run_query",
            "read_only": true,
>>>>>>> 30ee124f
            "parameters": {
                "event_id": {
                    "description": "MISP event ID for adding attributes",
                    "data_type": "numeric",
                    "required": true,
                    "primary": true,
                    "order": 0,
                    "contains": [
                        "misp event id"
                    ]
                },
                "to_ids": {
                    "description": "Set 'to_IDS' flag=True in MISP",
                    "data_type": "boolean",
                    "default": true,
                    "order": 1
                },
                "source_ips": {
                    "description": "Source IPs to be added as attributes",
                    "data_type": "string",
                    "order": 2,
                    "contains": [
                        "ip"
                    ],
<<<<<<< HEAD
=======
                    "order": 2,
>>>>>>> 30ee124f
                    "primary": true
                },
                "dest_ips": {
                    "description": "Destination IPs to be added as attributes",
                    "data_type": "string",
                    "order": 3,
                    "contains": [
                        "ip"
                    ],
                    "primary": true
                },
                "domains": {
                    "description": "Domains to be added as attributes",
                    "data_type": "string",
                    "order": 4,
                    "contains": [
                        "domain"
                    ],
                    "primary": true
                },
                "source_emails": {
                    "description": "Source email addresses to be added as attributes",
                    "data_type": "string",
                    "order": 5,
                    "contains": [
                        "email"
                    ],
                    "primary": true
                },
                "dest_emails": {
                    "description": "Destination email addresses to be added as attributes",
                    "data_type": "string",
                    "order": 6,
                    "contains": [
                        "email"
                    ],
                    "primary": true
                },
                "urls": {
                    "description": "URLs to be added as attributes",
                    "data_type": "string",
                    "contains": [
                        "url"
                    ],
                    "order": 7,
                    "primary": true
                },
                "json": {
                    "description": "JSON key value list of attributes",
                    "data_type": "string",
                    "order": 8
                }
            },
            "render": {
                "width": 18,
                "title": "Attributes Added",
                "type": "table",
                "height": 5
            },
            "output": [
                {
                    "data_path": "action_result.status",
                    "data_type": "string",
                    "example_values": [
                        "success",
                        "failed"
                    ]
                },
                {
                    "data_path": "action_result.parameter.dest_emails",
                    "data_type": "string",
                    "contains": [
                        "email"
                    ],
                    "example_values": [
                        "test@test.com"
                    ]
                },
                {
                    "data_path": "action_result.parameter.dest_ips",
                    "data_type": "string",
                    "contains": [
                        "ip"
                    ],
                    "example_values": [
                        "122.122.122.122"
                    ]
                },
                {
                    "data_path": "action_result.parameter.domains",
                    "data_type": "string",
                    "contains": [
                        "domain"
                    ],
                    "example_values": [
                        "www.test.com"
                    ]
                },
                {
                    "data_path": "action_result.parameter.event_id",
                    "data_type": "numeric",
                    "contains": [
                        "misp event id"
                    ],
                    "example_values": [
                        686
                    ]
                },
                {
                    "data_path": "action_result.parameter.json",
                    "data_type": "string",
                    "example_values": [
                        "{\"comment\":[\"email_1,email11\",\"email_2\"], \"soufds\":\"jflkl\"}"
                    ]
                },
                {
                    "data_path": "action_result.parameter.source_emails",
                    "data_type": "string",
                    "contains": [
                        "email"
                    ],
                    "example_values": [
                        "test@test.com"
                    ]
                },
                {
                    "data_path": "action_result.parameter.source_ips",
                    "data_type": "string",
                    "contains": [
                        "ip"
                    ],
                    "example_values": [
                        "122.122.122.122"
                    ]
                },
                {
                    "data_path": "action_result.parameter.to_ids",
                    "data_type": "boolean",
                    "example_values": [
                        true,
                        false
                    ]
                },
                {
                    "data_path": "action_result.parameter.urls",
                    "data_type": "string",
                    "contains": [
                        "url"
                    ],
                    "example_values": [
                        "http://test.com"
                    ]
                },
                {
                    "data_path": "action_result.data.*.category",
                    "data_type": "string",
                    "column_name": "Attribute Category",
                    "column_order": 3,
                    "example_values": [
                        "Other"
                    ]
                },
                {
                    "data_path": "action_result.data.*.comment",
                    "data_type": "string"
                },
                {
                    "data_path": "action_result.data.*.deleted",
                    "data_type": "boolean",
                    "example_values": [
                        true,
                        false
                    ]
                },
                {
                    "data_path": "action_result.data.*.disable_correlation",
                    "data_type": "boolean",
                    "example_values": [
                        true,
                        false
                    ]
                },
                {
                    "data_path": "action_result.data.*.distribution",
                    "data_type": "string",
                    "column_name": "Distribution",
                    "column_order": 4,
                    "example_values": [
                        "5"
                    ]
                },
                {
                    "data_path": "action_result.data.*.event_id",
                    "data_type": "string",
                    "contains": [
                        "misp event id"
                    ],
                    "column_name": "MISP Event ID",
                    "column_order": 2,
                    "example_values": [
                        "2121"
                    ]
                },
                {
                    "data_path": "action_result.data.*.id",
                    "data_type": "string",
                    "contains": [
                        "misp attribute id"
                    ],
                    "column_name": "MISP Attribute ID",
                    "column_order": 0,
                    "example_values": [
                        "5360"
                    ]
                },
                {
                    "data_path": "action_result.data.*.object_id",
                    "data_type": "string",
                    "example_values": [
                        "0"
                    ]
                },
                {
                    "data_path": "action_result.data.*.sharing_group_id",
                    "data_type": "string",
                    "example_values": [
                        "0"
                    ]
                },
                {
                    "data_path": "action_result.data.*.timestamp",
                    "data_type": "string",
                    "example_values": [
                        "1623038555"
                    ]
                },
                {
                    "data_path": "action_result.data.*.to_ids",
                    "data_type": "boolean",
                    "example_values": [
                        true,
                        false
                    ]
                },
                {
                    "data_path": "action_result.data.*.type",
                    "data_type": "string",
                    "example_values": [
                        "port"
                    ]
                },
                {
                    "data_path": "action_result.data.*.uuid",
                    "data_type": "string",
                    "example_values": [
                        "68e219ee-5727-4cb2-a32f-8dc27aa4231f"
                    ]
                },
                {
                    "data_path": "action_result.data.*.value",
                    "data_type": "string",
                    "column_name": "Attribute Value",
                    "column_order": 1,
                    "example_values": [
                        "email1@email.com"
                    ],
                    "contains": [
                        "url",
                        "domain",
                        "ip",
                        "email",
                        "hash",
                        "md5",
                        "sha256",
                        "md1"
                    ]
                },
                {
                    "data_path": "action_result.summary",
                    "data_type": "string"
                },
                {
                    "data_path": "action_result.summary.errors",
                    "data_type": "string",
                    "example_values": [
                        " 'soufds' is/are invalid attribute name/names in 'json' action parameter"
                    ]
                },
                {
                    "data_path": "action_result.summary.message",
                    "data_type": "string",
                    "example_values": [
                        "Attributes added to event: 2121"
                    ]
                },
                {
                    "data_path": "action_result.message",
                    "data_type": "string",
                    "example_values": [
                        "Message: Attributes added to event: 2121, Errors:  'soufds' is/are invalid attribute name/names in 'json' action parameter"
                    ]
                },
                {
                    "data_path": "summary.total_objects",
                    "data_type": "numeric",
                    "example_values": [
                        1
                    ]
                },
                {
                    "data_path": "summary.total_objects_successful",
                    "data_type": "numeric",
                    "example_values": [
                        1
                    ]
                }
            ],
            "versions": "EQ(*)"
        },
        {
            "action": "run query",
            "description": "Run a query to find events or attributes",
            "verbose": "By setting max_results to 0, you can get every result. It is recommended you do not do this, as MISP can return <b>a lot</b> of data. The default is 10, and this will be the oldest 10 results.<br><br>The other field expects a json string, which can have the key value pairs of any field which the search API supports.<br><br>The MISP API doesn't support paging, but it is possible to work around this. By giving max results as a negative number, <i>n</i>, it will take the last <i>n</i> results from the query. From there, you can take the timestamp from the first object in the resulting list, then pass it in the <b>other</b> field like so: {\"timestamp\": &lt;timestamp + 1&gt;}. All the results will now be after that specified timestamp.<br><br>Also note that when searching for events, events with no attributes will not be returned.",
            "type": "investigate",
            "identifier": "run_query",
            "read_only": true,
            "parameters": {
                "controller": {
                    "description": "Search for events or attributes",
                    "data_type": "string",
                    "order": 0,
                    "required": true,
                    "value_list": [
                        "events",
                        "attributes"
                    ]
                },
                "max_results": {
                    "description": "Max results to return",
                    "data_type": "numeric",
                    "order": 1,
                    "default": 10
                },
                "event_id": {
                    "description": "Comma seperated list of Event IDs",
                    "data_type": "string",
                    "contains": [
                        "misp event id"
                    ],
                    "order": 2,
                    "primary": true
                },
                "tags": {
                    "description": "Comma seperated list of tags",
                    "data_type": "string",
                    "order": 3
                },
                "other": {
                    "description": "Other search parameters, as a JSON object",
                    "data_type": "string",
                    "order": 4
                }
            },
            "render": {
                "title": "Run Query",
                "type": "json"
            },
            "output": [
                {
                    "data_path": "action_result.status",
                    "data_type": "string",
                    "example_values": [
                        "success",
                        "failed"
                    ]
                },
                {
                    "data_path": "action_result.parameter.controller",
                    "data_type": "string",
                    "example_values": [
                        "events",
                        "attributes"
                    ]
                },
                {
                    "data_path": "action_result.parameter.event_id",
                    "data_type": "string",
                    "example_values": [
                        "1"
                    ],
                    "contains": [
                        "misp event id"
                    ]
                },
                {
                    "data_path": "action_result.parameter.max_results",
                    "data_type": "numeric",
                    "example_values": [
                        1000
                    ]
                },
                {
                    "data_path": "action_result.parameter.other",
                    "data_type": "string"
                },
                {
                    "data_path": "action_result.parameter.tags",
                    "data_type": "string",
                    "example_values": [
                        "test_1"
                    ]
                },
                {
                    "data_path": "action_result.data.*.Attribute.*.Event.distribution",
                    "data_type": "string",
                    "example_values": [
                        "1"
                    ]
                },
                {
                    "data_path": "action_result.data.*.Attribute.*.Event.id",
                    "data_type": "string",
                    "example_values": [
                        "2020"
                    ]
                },
                {
                    "data_path": "action_result.data.*.Attribute.*.Event.info",
                    "data_type": "string",
                    "example_values": [
                        "Event created by test"
                    ]
                },
                {
                    "data_path": "action_result.data.*.Attribute.*.Event.org_id",
                    "data_type": "string",
                    "example_values": [
                        "1"
                    ]
                },
                {
                    "data_path": "action_result.data.*.Attribute.*.Event.orgc_id",
                    "data_type": "string",
                    "example_values": [
                        "1"
                    ]
                },
                {
                    "data_path": "action_result.data.*.Attribute.*.Event.uuid",
                    "data_type": "string",
                    "example_values": [
                        "342c12ab-32ad-41d0-aea2-1c3dccc6ce09"
                    ]
                },
                {
                    "data_path": "action_result.data.*.Attribute.*.Object.distribution",
                    "data_type": "string",
                    "example_values": [
                        "5"
                    ]
                },
                {
                    "data_path": "action_result.data.*.Attribute.*.Object.id",
                    "data_type": "string",
                    "example_values": [
                        "10"
                    ]
                },
                {
                    "data_path": "action_result.data.*.Attribute.*.Object.sharing_group_id",
                    "data_type": "string",
                    "example_values": [
                        "0"
                    ]
                },
                {
                    "data_path": "action_result.data.*.Attribute.*.category",
                    "data_type": "string",
                    "example_values": [
                        "Other",
                        "Payload delivery"
                    ]
                },
                {
                    "data_path": "action_result.data.*.Attribute.*.comment",
                    "data_type": "string"
                },
                {
                    "data_path": "action_result.data.*.Attribute.*.deleted",
                    "data_type": "numeric",
                    "example_values": [
                        true,
                        false
                    ]
                },
                {
                    "data_path": "action_result.data.*.Attribute.*.disable_correlation",
                    "data_type": "numeric",
                    "example_values": [
                        false,
                        true
                    ]
                },
                {
                    "data_path": "action_result.data.*.Attribute.*.distribution",
                    "data_type": "string",
                    "example_values": [
                        "5"
                    ]
                },
                {
                    "data_path": "action_result.data.*.Attribute.*.event_id",
                    "data_type": "string",
                    "example_values": [
                        "1"
                    ],
                    "contains": [
                        "misp event id"
                    ]
                },
                {
                    "data_path": "action_result.data.*.Attribute.*.first_seen",
                    "data_type": "string"
                },
                {
                    "data_path": "action_result.data.*.Attribute.*.id",
                    "data_type": "string",
                    "example_values": [
                        "164201"
                    ],
                    "contains": [
                        "misp attribute id"
                    ]
                },
                {
                    "data_path": "action_result.data.*.Attribute.*.last_seen",
                    "data_type": "string"
                },
                {
                    "data_path": "action_result.data.*.Attribute.*.object_id",
                    "data_type": "string",
                    "example_values": [
                        "0",
                        "10"
                    ]
                },
                {
                    "data_path": "action_result.data.*.Attribute.*.object_relation",
                    "data_type": "string",
                    "example_values": [
                        "filename"
                    ]
                },
                {
                    "data_path": "action_result.data.*.Attribute.*.sharing_group_id",
                    "data_type": "string",
                    "example_values": [
                        "0"
                    ]
                },
                {
                    "data_path": "action_result.data.*.Attribute.*.timestamp",
                    "data_type": "string",
                    "example_values": [
                        "1498505296"
                    ]
                },
                {
                    "data_path": "action_result.data.*.Attribute.*.to_ids",
                    "data_type": "boolean",
                    "example_values": [
                        true,
                        false
                    ]
                },
                {
                    "data_path": "action_result.data.*.Attribute.*.type",
                    "data_type": "string",
                    "example_values": [
                        "comment",
                        "filename"
                    ]
                },
                {
                    "data_path": "action_result.data.*.Attribute.*.uuid",
                    "data_type": "string",
                    "example_values": [
                        "56e96919-ad18-4f68-8aa1-539002de0b81"
                    ]
                },
                {
                    "data_path": "action_result.data.*.Attribute.*.value",
                    "data_type": "string",
                    "contains": [
                        "url",
                        "domain",
                        "ip",
                        "email",
                        "hash",
                        "md5",
                        "sha256",
                        "md1"
                    ],
                    "example_values": [
                        "email1@gmail.com"
                    ]
                },
                {
                    "data_path": "action_result.data.*.*.Event.id",
                    "data_type": "string",
                    "example_values": [
                        "1"
                    ]
                },
                {
                    "data_path": "action_result.data.*.*.Event.Org.id",
                    "data_type": "string",
                    "example_values": [
                        "1"
                    ]
                },
                {
                    "data_path": "action_result.data.*.*.Event.Org.name",
                    "data_type": "string",
                    "example_values": [
                        "ORGNAME"
                    ]
                },
                {
                    "data_path": "action_result.data.*.*.Event.Org.uuid",
                    "data_type": "string",
                    "example_values": [
                        "2af87aa3-a713-4ca5-83f7-03ae949c8459"
                    ]
                },
                {
                    "data_path": "action_result.data.*.*.Event.Org.local",
                    "data_type": "numeric",
                    "example_values": [
                        true,
                        false
                    ]
                },
                {
                    "data_path": "action_result.data.*.*.Event.Orgc.id",
                    "data_type": "string",
                    "example_values": [
                        "1"
                    ]
                },
                {
                    "data_path": "action_result.data.*.*.Event.Orgc.name",
                    "data_type": "string",
                    "example_values": [
                        "ORGNAME"
                    ]
                },
                {
                    "data_path": "action_result.data.*.*.Event.Orgc.uuid",
                    "data_type": "string",
                    "example_values": [
                        "2af87aa3-a713-4ca5-83f7-03ae949c8459"
                    ]
                },
                {
                    "data_path": "action_result.data.*.*.Event.Orgc.local",
                    "data_type": "numeric",
                    "example_values": [
                        true,
                        false
                    ]
                },
                {
                    "data_path": "action_result.data.*.*.Event.date",
                    "data_type": "string",
                    "example_values": [
                        "2021-03-17"
                    ]
                },
                {
                    "data_path": "action_result.data.*.*.Event.info",
                    "data_type": "string",
                    "example_values": [
                        "Event created by test"
                    ]
                },
                {
                    "data_path": "action_result.data.*.*.Event.uuid",
                    "data_type": "string",
                    "example_values": [
                        "15483d56-fc32-4e54-a8b4-e9f56e7818bd"
                    ]
                },
                {
                    "data_path": "action_result.data.*.*.Event.locked",
                    "data_type": "numeric",
                    "example_values": [
                        true,
                        false
                    ]
                },
                {
                    "data_path": "action_result.data.*.*.Event.org_id",
                    "data_type": "string",
                    "example_values": [
                        "1"
                    ]
                },
                {
                    "data_path": "action_result.data.*.*.Event.orgc_id",
                    "data_type": "string",
                    "example_values": [
                        "1"
                    ]
                },
                {
                    "data_path": "action_result.data.*.*.Event.analysis",
                    "data_type": "string",
                    "example_values": [
                        "0"
                    ]
                },
                {
                    "data_path": "action_result.data.*.*.Event.Attribute.*.id",
                    "data_type": "string",
                    "example_values": [
                        "4265"
                    ]
                },
                {
                    "data_path": "action_result.data.*.*.Event.Attribute.*.type",
                    "data_type": "string",
                    "example_values": [
                        "email-dst"
                    ],
                    "contains": [
                        "url"
                    ]
                },
                {
                    "data_path": "action_result.data.*.*.Event.Attribute.*.uuid",
                    "data_type": "string",
                    "example_values": [
                        "03fa856e-b6f9-4e34-82ac-1e50dd058f37"
                    ]
                },
                {
                    "data_path": "action_result.data.*.*.Event.Attribute.*.value",
                    "data_type": "string",
                    "example_values": [
                        "abc@abc.com"
                    ],
                    "contains": [
                        "url",
                        "domain",
                        "ip",
                        "email",
                        "hash",
                        "md5",
                        "sha256",
                        "md1"
                    ]
                },
                {
                    "data_path": "action_result.data.*.*.Event.Attribute.*.to_ids",
                    "data_type": "numeric",
                    "example_values": [
                        true,
                        false
                    ]
                },
                {
                    "data_path": "action_result.data.*.*.Event.Attribute.*.comment",
                    "data_type": "string"
                },
                {
                    "data_path": "action_result.data.*.*.Event.Attribute.*.deleted",
                    "data_type": "numeric",
                    "example_values": [
                        true,
                        false
                    ]
                },
                {
                    "data_path": "action_result.data.*.*.Event.Attribute.*.category",
                    "data_type": "string",
                    "example_values": [
                        "Network activity"
                    ]
                },
                {
                    "data_path": "action_result.data.*.*.Event.Attribute.*.event_id",
                    "data_type": "string",
                    "example_values": [
                        "1"
                    ]
                },
                {
                    "data_path": "action_result.data.*.*.Event.Attribute.*.last_seen",
                    "data_type": "string"
                },
                {
<<<<<<< HEAD
=======
                    "data_path": "action_result.parameter.tags",
                    "data_type": "string",
                    "example_values": [
                        "test_1"
                    ]
                },
                {
                    "data_path": "action_result.data.*.Attribute.*.Event.distribution",
                    "data_type": "string",
                    "example_values": [
                        "1"
                    ]
                },
                {
                    "data_path": "action_result.data.*.Attribute.*.Event.id",
                    "data_type": "string",
                    "example_values": [
                        "2020"
                    ]
                },
                {
                    "data_path": "action_result.data.*.Attribute.*.Event.info",
                    "data_type": "string",
                    "example_values": [
                        "Event created by test"
                    ]
                },
                {
                    "data_path": "action_result.data.*.Attribute.*.Event.org_id",
                    "data_type": "string",
                    "example_values": [
                        "1"
                    ]
                },
                {
                    "data_path": "action_result.data.*.Attribute.*.Event.orgc_id",
                    "data_type": "string",
                    "example_values": [
                        "1"
                    ]
                },
                {
                    "data_path": "action_result.data.*.Attribute.*.Event.uuid",
                    "data_type": "string",
                    "example_values": [
                        "342c12ab-32ad-41d0-aea2-1c3dccc6ce09"
                    ]
                },
                {
                    "data_path": "action_result.data.*.Attribute.*.Object.distribution",
                    "data_type": "string",
                    "example_values": [
                        "5"
                    ]
                },
                {
                    "data_path": "action_result.data.*.Attribute.*.Object.id",
                    "data_type": "string",
                    "example_values": [
                        "10"
                    ]
                },
                {
                    "data_path": "action_result.data.*.Attribute.*.Object.sharing_group_id",
                    "data_type": "string",
                    "example_values": [
                        "0"
                    ]
                },
                {
                    "data_path": "action_result.data.*.Attribute.*.category",
                    "data_type": "string",
                    "example_values": [
                        "Other",
                        "Payload delivery"
                    ]
                },
                {
                    "data_path": "action_result.data.*.Attribute.*.comment",
                    "data_type": "string"
                },
                {
                    "data_path": "action_result.data.*.Attribute.*.deleted",
                    "data_type": "numeric",
                    "example_values": [
                        true,
                        false
                    ]
                },
                {
                    "data_path": "action_result.data.*.Attribute.*.disable_correlation",
                    "data_type": "numeric",
                    "example_values": [
                        false,
                        true
                    ]
                },
                {
                    "data_path": "action_result.data.*.Attribute.*.distribution",
                    "data_type": "string",
                    "example_values": [
                        "5"
                    ]
                },
                {
                    "data_path": "action_result.data.*.Attribute.*.event_id",
                    "data_type": "string",
                    "example_values": [
                        "1"
                    ],
                    "contains": [
                        "misp event id"
                    ]
                },
                {
                    "data_path": "action_result.data.*.Attribute.*.first_seen",
                    "data_type": "string"
                },
                {
                    "data_path": "action_result.data.*.Attribute.*.id",
                    "data_type": "string",
                    "example_values": [
                        "164201"
                    ],
                    "contains": [
                        "misp attribute id"
                    ]
                },
                {
                    "data_path": "action_result.data.*.Attribute.*.last_seen",
                    "data_type": "string"
                },
                {
                    "data_path": "action_result.data.*.Attribute.*.object_id",
                    "data_type": "string",
                    "example_values": [
                        "0",
                        "10"
                    ]
                },
                {
                    "data_path": "action_result.data.*.Attribute.*.object_relation",
                    "data_type": "string",
                    "example_values": [
                        "filename"
                    ]
                },
                {
                    "data_path": "action_result.data.*.Attribute.*.sharing_group_id",
                    "data_type": "string",
                    "example_values": [
                        "0"
                    ]
                },
                {
                    "data_path": "action_result.data.*.Attribute.*.timestamp",
                    "data_type": "string",
                    "example_values": [
                        "1498505296"
                    ]
                },
                {
                    "data_path": "action_result.data.*.Attribute.*.to_ids",
                    "data_type": "boolean",
                    "example_values": [
                        true,
                        false
                    ]
                },
                {
                    "data_path": "action_result.data.*.Attribute.*.type",
                    "data_type": "string",
                    "example_values": [
                        "comment",
                        "filename"
                    ]
                },
                {
                    "data_path": "action_result.data.*.Attribute.*.uuid",
                    "data_type": "string",
                    "example_values": [
                        "56e96919-ad18-4f68-8aa1-539002de0b81"
                    ]
                },
                {
                    "data_path": "action_result.data.*.Attribute.*.value",
                    "data_type": "string",
                    "contains": [
                        "url",
                        "domain",
                        "ip",
                        "email",
                        "hash",
                        "md5",
                        "sha256",
                        "md1"
                    ],
                    "example_values": [
                        "email1@gmail.com"
                    ]
                },
                {
                    "data_path": "action_result.data.*.*.Event.id",
                    "data_type": "string",
                    "example_values": [
                        "1"
                    ]
                },
                {
                    "data_path": "action_result.data.*.*.Event.Org.id",
                    "data_type": "string",
                    "example_values": [
                        "1"
                    ]
                },
                {
                    "data_path": "action_result.data.*.*.Event.Org.name",
                    "data_type": "string",
                    "example_values": [
                        "ORGNAME"
                    ]
                },
                {
                    "data_path": "action_result.data.*.*.Event.Org.uuid",
                    "data_type": "string",
                    "example_values": [
                        "2af87aa3-a713-4ca5-83f7-03ae949c8459"
                    ]
                },
                {
                    "data_path": "action_result.data.*.*.Event.Org.local",
                    "data_type": "numeric",
                    "example_values": [
                        true,
                        false
                    ]
                },
                {
                    "data_path": "action_result.data.*.*.Event.Orgc.id",
                    "data_type": "string",
                    "example_values": [
                        "1"
                    ]
                },
                {
                    "data_path": "action_result.data.*.*.Event.Orgc.name",
                    "data_type": "string",
                    "example_values": [
                        "ORGNAME"
                    ]
                },
                {
                    "data_path": "action_result.data.*.*.Event.Orgc.uuid",
                    "data_type": "string",
                    "example_values": [
                        "2af87aa3-a713-4ca5-83f7-03ae949c8459"
                    ]
                },
                {
                    "data_path": "action_result.data.*.*.Event.Orgc.local",
                    "data_type": "numeric",
                    "example_values": [
                        true,
                        false
                    ]
                },
                {
                    "data_path": "action_result.data.*.*.Event.date",
                    "data_type": "string",
                    "example_values": [
                        "2021-03-17"
                    ]
                },
                {
                    "data_path": "action_result.data.*.*.Event.info",
                    "data_type": "string",
                    "example_values": [
                        "Event created by test"
                    ]
                },
                {
                    "data_path": "action_result.data.*.*.Event.uuid",
                    "data_type": "string",
                    "example_values": [
                        "15483d56-fc32-4e54-a8b4-e9f56e7818bd"
                    ]
                },
                {
                    "data_path": "action_result.data.*.*.Event.locked",
                    "data_type": "numeric",
                    "example_values": [
                        true,
                        false
                    ]
                },
                {
                    "data_path": "action_result.data.*.*.Event.org_id",
                    "data_type": "string",
                    "example_values": [
                        "1"
                    ]
                },
                {
                    "data_path": "action_result.data.*.*.Event.orgc_id",
                    "data_type": "string",
                    "example_values": [
                        "1"
                    ]
                },
                {
                    "data_path": "action_result.data.*.*.Event.analysis",
                    "data_type": "string",
                    "example_values": [
                        "0"
                    ]
                },
                {
                    "data_path": "action_result.data.*.*.Event.Attribute.*.id",
                    "data_type": "string",
                    "example_values": [
                        "4265"
                    ]
                },
                {
                    "data_path": "action_result.data.*.*.Event.Attribute.*.type",
                    "data_type": "string",
                    "example_values": [
                        "email-dst"
                    ],
                    "contains": [
                        "url"
                    ]
                },
                {
                    "data_path": "action_result.data.*.*.Event.Attribute.*.uuid",
                    "data_type": "string",
                    "example_values": [
                        "03fa856e-b6f9-4e34-82ac-1e50dd058f37"
                    ]
                },
                {
                    "data_path": "action_result.data.*.*.Event.Attribute.*.value",
                    "data_type": "string",
                    "example_values": [
                        "abc@abc.com"
                    ],
                    "contains": [
                        "url",
                        "domain",
                        "ip",
                        "email",
                        "hash",
                        "md5",
                        "sha256",
                        "md1"
                    ]
                },
                {
                    "data_path": "action_result.data.*.*.Event.Attribute.*.to_ids",
                    "data_type": "numeric",
                    "example_values": [
                        true,
                        false
                    ]
                },
                {
                    "data_path": "action_result.data.*.*.Event.Attribute.*.comment",
                    "data_type": "string"
                },
                {
                    "data_path": "action_result.data.*.*.Event.Attribute.*.deleted",
                    "data_type": "numeric",
                    "example_values": [
                        true,
                        false
                    ]
                },
                {
                    "data_path": "action_result.data.*.*.Event.Attribute.*.category",
                    "data_type": "string",
                    "example_values": [
                        "Network activity"
                    ]
                },
                {
                    "data_path": "action_result.data.*.*.Event.Attribute.*.event_id",
                    "data_type": "string",
                    "example_values": [
                        "1"
                    ]
                },
                {
                    "data_path": "action_result.data.*.*.Event.Attribute.*.last_seen",
                    "data_type": "string"
                },
                {
>>>>>>> 30ee124f
                    "data_path": "action_result.data.*.*.Event.Attribute.*.object_id",
                    "data_type": "string",
                    "example_values": [
                        "0"
                    ]
                },
                {
                    "data_path": "action_result.data.*.*.Event.Attribute.*.timestamp",
                    "data_type": "string",
                    "example_values": [
                        "1622191169"
                    ]
                },
                {
                    "data_path": "action_result.data.*.*.Event.Attribute.*.first_seen",
                    "data_type": "string"
                },
                {
                    "data_path": "action_result.data.*.*.Event.Attribute.*.distribution",
                    "data_type": "string",
                    "example_values": [
                        "5"
                    ]
                },
                {
                    "data_path": "action_result.data.*.*.Event.Attribute.*.object_relation",
                    "data_type": "string"
                },
                {
                    "data_path": "action_result.data.*.*.Event.Attribute.*.sharing_group_id",
                    "data_type": "string",
                    "example_values": [
                        "0"
                    ]
                },
                {
                    "data_path": "action_result.data.*.*.Event.Attribute.*.disable_correlation",
                    "data_type": "numeric",
                    "example_values": [
                        true,
                        false
                    ]
                },
                {
                    "data_path": "action_result.data.*.*.Event.published",
                    "data_type": "numeric",
                    "example_values": [
                        true,
                        false
                    ]
                },
                {
                    "data_path": "action_result.data.*.*.Event.timestamp",
                    "data_type": "string",
                    "example_values": [
                        "1623657727"
                    ]
                },
                {
                    "data_path": "action_result.data.*.*.Event.RelatedEvent.*.Event.id",
                    "data_type": "string",
                    "example_values": [
                        "2161"
                    ]
                },
                {
                    "data_path": "action_result.data.*.*.Event.RelatedEvent.*.Event.Org.id",
                    "data_type": "string",
                    "example_values": [
                        "1"
                    ]
                },
                {
                    "data_path": "action_result.data.*.*.Event.RelatedEvent.*.Event.Org.name",
                    "data_type": "string",
                    "example_values": [
                        "ORGNAME"
                    ]
                },
                {
                    "data_path": "action_result.data.*.*.Event.RelatedEvent.*.Event.Org.uuid",
                    "data_type": "string",
                    "example_values": [
                        "2af87aa3-a713-4ca5-83f7-03ae949c8459"
                    ]
                },
                {
                    "data_path": "action_result.data.*.*.Event.RelatedEvent.*.Event.Orgc.id",
                    "data_type": "string",
                    "example_values": [
                        "1"
                    ]
                },
                {
                    "data_path": "action_result.data.*.*.Event.RelatedEvent.*.Event.Orgc.name",
                    "data_type": "string",
                    "example_values": [
                        "ORGNAME"
                    ]
                },
                {
                    "data_path": "action_result.data.*.*.Event.RelatedEvent.*.Event.Orgc.uuid",
                    "data_type": "string",
                    "example_values": [
                        "2af87aa3-a713-4ca5-83f7-03ae949c8459"
                    ]
                },
                {
                    "data_path": "action_result.data.*.*.Event.RelatedEvent.*.Event.date",
                    "data_type": "string",
                    "example_values": [
                        "2021-06-14"
                    ]
                },
                {
                    "data_path": "action_result.data.*.*.Event.RelatedEvent.*.Event.info",
                    "data_type": "string",
                    "example_values": [
                        "Event created by test"
                    ]
                },
                {
                    "data_path": "action_result.data.*.*.Event.RelatedEvent.*.Event.uuid",
                    "data_type": "string",
                    "example_values": [
                        "f346cd43-ef47-4401-b725-a5f4f45a4ed3"
                    ]
                },
                {
                    "data_path": "action_result.data.*.*.Event.RelatedEvent.*.Event.org_id",
                    "data_type": "string",
                    "example_values": [
                        "1"
                    ]
                },
                {
                    "data_path": "action_result.data.*.*.Event.RelatedEvent.*.Event.orgc_id",
                    "data_type": "string",
                    "example_values": [
                        "1"
                    ]
                },
                {
                    "data_path": "action_result.data.*.*.Event.RelatedEvent.*.Event.analysis",
                    "data_type": "string",
                    "example_values": [
                        "0"
                    ]
                },
                {
                    "data_path": "action_result.data.*.*.Event.RelatedEvent.*.Event.published",
                    "data_type": "numeric",
                    "example_values": [
                        true,
                        false
                    ]
                },
                {
                    "data_path": "action_result.data.*.*.Event.RelatedEvent.*.Event.timestamp",
                    "data_type": "string",
                    "example_values": [
                        "1623645286"
                    ]
                },
                {
                    "data_path": "action_result.data.*.*.Event.RelatedEvent.*.Event.distribution",
                    "data_type": "string",
                    "example_values": [
                        "1"
                    ]
                },
                {
                    "data_path": "action_result.data.*.*.Event.RelatedEvent.*.Event.threat_level_id",
                    "data_type": "string",
                    "example_values": [
                        "4"
                    ]
                },
                {
                    "data_path": "action_result.data.*.*.Event.distribution",
                    "data_type": "string",
                    "example_values": [
                        "1"
                    ]
                },
                {
                    "data_path": "action_result.data.*.*.Event.extends_uuid",
                    "data_type": "string"
                },
                {
                    "data_path": "action_result.data.*.*.Event.attribute_count",
                    "data_type": "string",
                    "example_values": [
                        "7"
                    ]
                },
                {
                    "data_path": "action_result.data.*.*.Event.threat_level_id",
                    "data_type": "string",
                    "example_values": [
                        "4"
                    ]
                },
                {
                    "data_path": "action_result.data.*.*.Event.sharing_group_id",
                    "data_type": "string",
                    "example_values": [
                        "0"
                    ]
                },
                {
                    "data_path": "action_result.data.*.*.Event.publish_timestamp",
                    "data_type": "string",
                    "example_values": [
                        "0"
                    ]
                },
                {
                    "data_path": "action_result.data.*.*.Event.disable_correlation",
                    "data_type": "numeric",
                    "example_values": [
                        true,
                        false
                    ]
                },
                {
                    "data_path": "action_result.data.*.*.Event.event_creator_email",
                    "data_type": "string",
                    "example_values": [
                        "test@test.com"
                    ],
                    "contains": [
                        "email"
                    ]
                },
                {
                    "data_path": "action_result.data.*.*.Event.proposal_email_lock",
                    "data_type": "numeric",
                    "example_values": [
                        true,
                        false
                    ]
                },
                {
                    "data_path": "action_result.data.*.*.Event.Tag.*.id",
                    "data_type": "string",
                    "example_values": [
                        "8"
                    ]
                },
                {
                    "data_path": "action_result.data.*.*.Event.Tag.*.name",
                    "data_type": "string",
                    "example_values": [
                        "test_1"
                    ]
                },
                {
                    "data_path": "action_result.data.*.*.Event.Tag.*.local",
                    "data_type": "numeric",
                    "example_values": [
                        1
                    ]
                },
                {
                    "data_path": "action_result.data.*.*.Event.Tag.*.colour",
                    "data_type": "string",
                    "example_values": [
                        "#7ab870"
                    ]
                },
                {
                    "data_path": "action_result.data.*.*.Event.Tag.*.user_id",
                    "data_type": "string",
                    "example_values": [
                        "1"
                    ]
                },
                {
                    "data_path": "action_result.data.*.*.Event.Tag.*.hide_tag",
                    "data_type": "numeric",
                    "example_values": [
                        true,
                        false
                    ]
                },
                {
                    "data_path": "action_result.data.*.*.Event.Tag.*.is_galaxy",
                    "data_type": "numeric",
                    "example_values": [
                        true,
                        false
                    ]
                },
                {
                    "data_path": "action_result.data.*.*.Event.Tag.*.exportable",
                    "data_type": "numeric",
                    "example_values": [
                        true,
                        false
                    ]
                },
                {
                    "data_path": "action_result.data.*.*.Event.Tag.*.numerical_value",
                    "data_type": "string"
                },
                {
                    "data_path": "action_result.data.*.*.Event.Tag.*.is_custom_galaxy",
                    "data_type": "numeric",
                    "example_values": [
                        true,
                        false
                    ]
                },
                {
                    "data_path": "action_result.data.*.*.Event.Object.*.id",
                    "data_type": "string",
                    "example_values": [
                        "10"
                    ]
                },
                {
                    "data_path": "action_result.data.*.*.Event.Object.*.name",
                    "data_type": "string",
                    "example_values": [
                        "file"
                    ]
                },
                {
                    "data_path": "action_result.data.*.*.Event.Object.*.uuid",
                    "data_type": "string",
                    "example_values": [
                        "4b5cb238-9e55-40eb-b60e-b30f71cab6f6"
                    ]
                },
                {
                    "data_path": "action_result.data.*.*.Event.Object.*.comment",
                    "data_type": "string"
                },
                {
                    "data_path": "action_result.data.*.*.Event.Object.*.deleted",
                    "data_type": "numeric",
                    "example_values": [
                        true,
                        false
                    ]
                },
                {
                    "data_path": "action_result.data.*.*.Event.Object.*.event_id",
                    "data_type": "string",
                    "example_values": [
                        "2020"
                    ]
                },
                {
                    "data_path": "action_result.data.*.*.Event.Object.*.Attribute.*.id",
                    "data_type": "string",
                    "example_values": [
                        "4953"
                    ]
                },
                {
                    "data_path": "action_result.data.*.*.Event.Object.*.Attribute.*.type",
                    "data_type": "string",
                    "example_values": [
                        "filename"
                    ]
                },
                {
                    "data_path": "action_result.data.*.*.Event.Object.*.Attribute.*.uuid",
                    "data_type": "string",
                    "example_values": [
                        "2fd53a9b-44fd-4ebc-af93-0e1605cf3b64"
                    ]
                },
                {
                    "data_path": "action_result.data.*.*.Event.Object.*.Attribute.*.value",
                    "data_type": "string",
                    "example_values": [
                        "6.43.3.2"
                    ],
                    "contains": [
                        "url",
                        "domain",
                        "ip",
                        "email",
                        "hash",
                        "md5",
                        "sha256",
                        "md1"
                    ]
                },
                {
                    "data_path": "action_result.data.*.*.Event.Object.*.Attribute.*.to_ids",
                    "data_type": "numeric",
                    "example_values": [
                        true,
                        false
                    ]
                },
                {
                    "data_path": "action_result.data.*.*.Event.Object.*.Attribute.*.comment",
                    "data_type": "string"
                },
                {
                    "data_path": "action_result.data.*.*.Event.Object.*.Attribute.*.deleted",
                    "data_type": "numeric",
                    "example_values": [
                        true,
                        false
                    ]
                },
                {
                    "data_path": "action_result.data.*.*.Event.Object.*.Attribute.*.category",
                    "data_type": "string",
                    "example_values": [
                        "Payload delivery"
                    ]
                },
                {
                    "data_path": "action_result.data.*.*.Event.Object.*.Attribute.*.event_id",
                    "data_type": "string",
                    "example_values": [
                        "2020"
                    ]
                },
                {
                    "data_path": "action_result.data.*.*.Event.Object.*.Attribute.*.last_seen",
                    "data_type": "string"
                },
                {
                    "data_path": "action_result.data.*.*.Event.Object.*.Attribute.*.object_id",
                    "data_type": "string",
                    "example_values": [
                        "10"
                    ]
                },
                {
                    "data_path": "action_result.data.*.*.Event.Object.*.Attribute.*.timestamp",
                    "data_type": "string",
                    "example_values": [
                        "1623078296"
                    ]
                },
                {
                    "data_path": "action_result.data.*.*.Event.Object.*.Attribute.*.first_seen",
                    "data_type": "string"
                },
                {
                    "data_path": "action_result.data.*.*.Event.Object.*.Attribute.*.distribution",
                    "data_type": "string",
                    "example_values": [
                        "5"
                    ]
                },
                {
                    "data_path": "action_result.data.*.*.Event.Object.*.Attribute.*.object_relation",
                    "data_type": "string",
                    "example_values": [
                        "filename"
                    ]
                },
                {
                    "data_path": "action_result.data.*.*.Event.Object.*.Attribute.*.sharing_group_id",
                    "data_type": "string",
                    "example_values": [
                        "0"
                    ]
                },
                {
                    "data_path": "action_result.data.*.*.Event.Object.*.Attribute.*.disable_correlation",
                    "data_type": "numeric",
                    "example_values": [
                        true,
                        false
                    ]
                },
                {
                    "data_path": "action_result.data.*.*.Event.Object.*.last_seen",
                    "data_type": "string"
                },
                {
                    "data_path": "action_result.data.*.*.Event.Object.*.timestamp",
                    "data_type": "string",
                    "example_values": [
                        "1623078296"
                    ]
                },
                {
                    "data_path": "action_result.data.*.*.Event.Object.*.first_seen",
                    "data_type": "string"
                },
                {
                    "data_path": "action_result.data.*.*.Event.Object.*.description",
                    "data_type": "string",
                    "example_values": [
                        "File object describing a file with meta-information"
                    ]
                },
                {
                    "data_path": "action_result.data.*.*.Event.Object.*.distribution",
                    "data_type": "string",
                    "example_values": [
                        "5"
                    ]
                },
                {
                    "data_path": "action_result.data.*.*.Event.Object.*.meta-category",
                    "data_type": "string",
                    "example_values": [
                        "file"
                    ]
                },
                {
                    "data_path": "action_result.data.*.*.Event.Object.*.template_uuid",
                    "data_type": "string",
                    "example_values": [
                        "688c46fb-5edb-40a3-8273-1af7923e2215"
                    ]
                },
                {
                    "data_path": "action_result.data.*.*.Event.Object.*.sharing_group_id",
                    "data_type": "string",
                    "example_values": [
                        "0"
                    ]
                },
                {
                    "data_path": "action_result.data.*.*.Event.Object.*.template_version",
                    "data_type": "string",
                    "example_values": [
                        "24"
                    ]
                },
                {
                    "data_path": "action_result.data.*.attribute_count",
                    "data_type": "string",
                    "example_values": [
                        "103"
                    ]
                },
                {
                    "data_path": "action_result.summary",
                    "data_type": "string"
                },
                {
                    "data_path": "action_result.message",
                    "data_type": "string",
                    "example_values": [
                        "Successfully ran query"
                    ]
                },
                {
                    "data_path": "summary.total_objects",
                    "data_type": "numeric",
                    "example_values": [
                        1
                    ]
                },
                {
                    "data_path": "summary.total_objects_successful",
                    "data_type": "numeric",
                    "example_values": [
                        1
                    ]
                }
            ],
            "versions": "EQ(*)"
        },
        {
            "action": "get attributes",
            "description": "Get attributes for a specific event",
            "verbose": "<b>download_samples</b> will only download files which are marked as a 'malware-sample'.",
            "type": "investigate",
            "identifier": "get_event",
            "read_only": true,
            "parameters": {
                "event_id": {
                    "description": "An Event ID",
                    "data_type": "numeric",
                    "contains": [
                        "misp event id"
                    ],
                    "required": true,
                    "primary": true,
                    "order": 0
                },
                "download_samples": {
                    "description": "Download malware samples to vault",
                    "data_type": "boolean",
                    "default": false,
                    "order": 1
                }
            },
            "render": {
                "width": 12,
                "title": "Get Attachments",
                "type": "table",
                "height": 5
            },
            "output": [
                {
                    "data_path": "action_result.status",
                    "data_type": "string",
                    "example_values": [
                        "success",
                        "failed"
                    ]
                },
                {
                    "data_path": "action_result.parameter.download_samples",
                    "data_type": "boolean",
                    "example_values": [
                        true,
                        false
                    ]
                },
                {
                    "data_path": "action_result.parameter.event_id",
                    "data_type": "numeric",
                    "example_values": [
                        686
                    ],
                    "contains": [
                        "misp event id"
                    ]
                },
                {
                    "data_path": "action_result.data.*.Attribute.*.Event.distribution",
                    "data_type": "string",
                    "example_values": [
                        "1"
                    ]
                },
                {
                    "data_path": "action_result.data.*.Attribute.*.Event.id",
                    "data_type": "string",
                    "contains": [
                        "misp event id"
                    ],
                    "example_values": [
                        "2028"
                    ]
                },
                {
                    "data_path": "action_result.data.*.Attribute.*.Event.info",
                    "data_type": "string",
                    "example_values": [
                        "Event created by test"
                    ]
                },
                {
                    "data_path": "action_result.data.*.Attribute.*.Event.org_id",
                    "data_type": "string",
                    "example_values": [
                        "1"
                    ]
                },
                {
                    "data_path": "action_result.data.*.Attribute.*.Event.orgc_id",
                    "data_type": "string",
                    "example_values": [
                        "1"
                    ]
                },
                {
                    "data_path": "action_result.data.*.Attribute.*.Event.uuid",
                    "data_type": "string",
                    "example_values": [
                        "552d93e4-fa0d-48cb-810e-a5f56c0af5ea",
                        "342c12ab-32ad-41d0-aea2-1c3dccc6ce09"
                    ]
                },
                {
                    "data_path": "action_result.data.*.Attribute.*.Object.distribution",
                    "data_type": "string",
                    "example_values": [
                        "5"
                    ]
                },
                {
                    "data_path": "action_result.data.*.Attribute.*.Object.id",
                    "data_type": "string",
                    "example_values": [
                        "10"
                    ]
                },
                {
                    "data_path": "action_result.data.*.Attribute.*.Object.sharing_group_id",
                    "data_type": "string",
                    "example_values": [
                        "0"
                    ]
                },
                {
                    "data_path": "action_result.data.*.Attribute.*.category",
                    "data_type": "string",
                    "example_values": [
                        "Network activity"
                    ],
                    "column_order": 0,
                    "column_name": "Category"
                },
                {
                    "data_path": "action_result.data.*.Attribute.*.comment",
                    "data_type": "string",
                    "column_order": 3,
                    "column_name": "Comment"
                },
                {
                    "data_path": "action_result.data.*.Attribute.*.deleted",
                    "data_type": "boolean",
                    "example_values": [
                        false,
                        true
                    ]
                },
                {
                    "data_path": "action_result.data.*.Attribute.*.disable_correlation",
                    "data_type": "boolean",
                    "example_values": [
                        false,
                        true
                    ]
                },
                {
                    "data_path": "action_result.data.*.Attribute.*.distribution",
                    "data_type": "string",
                    "example_values": [
                        "5"
                    ]
                },
                {
                    "data_path": "action_result.data.*.Attribute.*.event_id",
                    "data_type": "string",
                    "contains": [
                        "misp event id"
                    ],
                    "example_values": [
                        "686"
                    ]
                },
                {
                    "data_path": "action_result.data.*.Attribute.*.first_seen",
                    "data_type": "string"
                },
                {
                    "data_path": "action_result.data.*.Attribute.*.id",
                    "data_type": "string",
                    "contains": [
                        "misp attribute id"
                    ],
                    "example_values": [
                        "164191"
                    ]
                },
                {
                    "data_path": "action_result.data.*.Attribute.*.last_seen",
                    "data_type": "string"
                },
                {
                    "data_path": "action_result.data.*.Attribute.*.object_id",
                    "data_type": "string",
                    "example_values": [
                        "0",
                        "10"
                    ]
                },
                {
                    "data_path": "action_result.data.*.Attribute.*.object_relation",
                    "data_type": "string",
                    "example_values": [
                        "filename"
                    ]
                },
                {
                    "data_path": "action_result.data.*.Attribute.*.sharing_group_id",
                    "data_type": "string",
                    "example_values": [
                        "0"
                    ]
                },
                {
                    "data_path": "action_result.data.*.Attribute.*.timestamp",
                    "data_type": "string",
                    "example_values": [
                        "1498002097"
                    ]
                },
                {
                    "data_path": "action_result.data.*.Attribute.*.to_ids",
                    "data_type": "boolean",
                    "example_values": [
                        true,
                        false
                    ]
                },
                {
                    "data_path": "action_result.data.*.Attribute.*.type",
                    "data_type": "string",
                    "example_values": [
                        "ip-src"
                    ],
                    "column_order": 1,
                    "column_name": "Type"
                },
                {
                    "data_path": "action_result.data.*.Attribute.*.uuid",
                    "data_type": "string",
                    "example_values": [
                        "5949b2b1-35b4-4152-a633-7e530a10000d"
                    ]
                },
                {
                    "data_path": "action_result.data.*.Attribute.*.value",
                    "data_type": "string",
                    "contains": [
                        "url",
                        "domain",
                        "ip",
                        "email",
                        "hash",
                        "md5",
                        "sha256",
                        "md1"
                    ],
                    "example_values": [
                        "192.162.8.1"
                    ],
                    "column_order": 2,
                    "column_name": "Value"
                },
                {
                    "data_path": "action_result.summary",
                    "data_type": "string"
                },
                {
                    "data_path": "action_result.message",
                    "data_type": "string",
                    "example_values": [
                        "Successfully retrieved attributes"
                    ]
                },
                {
                    "data_path": "summary.total_objects",
                    "data_type": "numeric",
                    "example_values": [
                        1
                    ]
                },
                {
                    "data_path": "summary.total_objects_successful",
                    "data_type": "numeric",
                    "example_values": [
                        1
                    ]
                }
            ],
            "versions": "EQ(*)"
        }
    ]
}<|MERGE_RESOLUTION|>--- conflicted
+++ resolved
@@ -8,11 +8,7 @@
     "license": "Copyright (c) 2017-2021 Splunk Inc.",
     "main_module": "misp_connector.py",
     "app_version": "2.1.5",
-<<<<<<< HEAD
     "utctime_updated": "2022-01-07T20:17:11.000000Z",
-=======
-    "utctime_updated": "2021-07-12T05:53:08.000000Z",
->>>>>>> 30ee124f
     "product_vendor": "MISP",
     "product_name": "MISP",
     "product_version_regex": ".*",
@@ -26,7 +22,6 @@
     "pip_dependencies": {
         "wheel": [
             {
-<<<<<<< HEAD
                 "module": "Deprecated",
                 "input_file": "wheels/Deprecated-1.2.12-py2.py3-none-any.whl"
             },
@@ -57,15 +52,10 @@
             {
                 "module": "importlib_metadata",
                 "input_file": "wheels/importlib_metadata-4.8.2-py3-none-any.whl"
-=======
-                "module": "pymisp",
-                "input_file": "wheels/pymisp-2.4.138-py3-none-any.whl"
->>>>>>> 30ee124f
             },
             {
                 "module": "jsonschema",
                 "input_file": "wheels/jsonschema-3.2.0-py2.py3-none-any.whl"
-<<<<<<< HEAD
             },
             {
                 "module": "pymisp",
@@ -110,16 +100,6 @@
             {
                 "module": "zipp",
                 "input_file": "wheels/zipp-3.6.0-py3-none-any.whl"
-=======
-            },
-            {
-                "module": "deprecated",
-                "input_file": "wheels/Deprecated-1.2.12-py2.py3-none-any.whl"
-            },
-            {
-                "module": "cachetools",
-                "input_file": "wheels/cachetools-4.2.2-py3-none-any.whl"
->>>>>>> 30ee124f
             }
         ]
     },
@@ -408,8 +388,6 @@
                 },
                 {
                     "data_path": "action_result.data.*.Org.id",
-<<<<<<< HEAD
-=======
                     "data_type": "string",
                     "example_values": [
                         "1"
@@ -515,24 +493,11 @@
                 },
                 {
                     "data_path": "action_result.data.*.distribution",
->>>>>>> 30ee124f
-                    "data_type": "string",
-                    "example_values": [
-                        "1"
-                    ]
-                },
-                {
-<<<<<<< HEAD
-                    "data_path": "action_result.data.*.Org.local",
-                    "data_type": "boolean",
-                    "example_values": [
-                        true,
-                        false
-                    ]
-                },
-                {
-                    "data_path": "action_result.data.*.Org.name",
-=======
+                    "data_type": "string",
+                    "column_name": "Distribution",
+                    "column_order": 4
+                },
+                {
                     "data_path": "action_result.data.*.event_creator_email",
                     "data_type": "string",
                     "example_values": [
@@ -555,17 +520,13 @@
                 },
                 {
                     "data_path": "action_result.data.*.id",
->>>>>>> 30ee124f
-                    "data_type": "string",
-                    "example_values": [
-                        "ORGNAME"
-                    ]
-                },
-                {
-                    "data_path": "action_result.data.*.Org.uuid",
-                    "data_type": "string",
-<<<<<<< HEAD
-=======
+                    "data_type": "string",
+                    "column_name": "MISP Attribute ID",
+                    "column_order": 1
+                },
+                {
+                    "data_path": "action_result.data.*.info",
+                    "data_type": "string",
                     "column_name": "Event Info / Description",
                     "column_order": 2
                 },
@@ -713,18 +674,11 @@
                 {
                     "data_path": "summary.total_objects",
                     "data_type": "numeric",
->>>>>>> 30ee124f
-                    "example_values": [
-                        "2af87aa3-a713-4ca5-83f7-03ae949c8459"
-                    ]
-                },
-                {
-<<<<<<< HEAD
-                    "data_path": "action_result.data.*.Orgc.id",
-                    "data_type": "string",
-                    "example_values": [
-                        "1"
-=======
+                    "example_values": [
+                        1
+                    ]
+                },
+                {
                     "data_path": "summary.total_objects_successful",
                     "data_type": "numeric",
                     "example_values": [
@@ -750,493 +704,6 @@
                     "order": 0,
                     "contains": [
                         "misp event id"
->>>>>>> 30ee124f
-                    ]
-                },
-                {
-                    "data_path": "action_result.data.*.Orgc.local",
-                    "data_type": "boolean",
-<<<<<<< HEAD
-                    "example_values": [
-                        true,
-                        false
-                    ]
-=======
-                    "default": true,
-                    "order": 1
-                },
-                "source_ips": {
-                    "description": "Source IPs to be added as attributes",
-                    "data_type": "string",
-                    "order": 2,
-                    "contains": [
-                        "ip"
-                    ],
-                    "primary": true
-                },
-                "dest_ips": {
-                    "description": "Destination IPs to be added as attributes",
-                    "data_type": "string",
-                    "order": 3,
-                    "contains": [
-                        "ip"
-                    ],
-                    "primary": true
-                },
-                "domains": {
-                    "description": "Domains to be added as attributes",
-                    "data_type": "string",
-                    "order": 4,
-                    "contains": [
-                        "domain"
-                    ],
-                    "primary": true
-                },
-                "source_emails": {
-                    "description": "Source email addresses to be added as attributes",
-                    "data_type": "string",
-                    "order": 5,
-                    "contains": [
-                        "email"
-                    ],
-                    "primary": true
-                },
-                "dest_emails": {
-                    "description": "Destination email addresses to be added as attributes",
-                    "data_type": "string",
-                    "order": 6,
-                    "contains": [
-                        "email"
-                    ],
-                    "primary": true
-                },
-                "urls": {
-                    "description": "URLs to be added as attributes",
-                    "data_type": "string",
-                    "contains": [
-                        "url"
-                    ],
-                    "order": 7,
-                    "primary": true
->>>>>>> 30ee124f
-                },
-                {
-                    "data_path": "action_result.data.*.Orgc.name",
-                    "data_type": "string",
-                    "example_values": [
-                        "ORGNAME"
-                    ]
-                },
-                {
-                    "data_path": "action_result.data.*.Orgc.uuid",
-                    "data_type": "string",
-                    "example_values": [
-                        "2af87aa3-a713-4ca5-83f7-03ae949c8459"
-                    ]
-                },
-                {
-                    "data_path": "action_result.data.*.analysis",
-                    "data_type": "string",
-                    "example_values": [
-                        "0"
-                    ]
-                },
-                {
-                    "data_path": "action_result.data.*.attribute_count",
-                    "data_type": "string",
-<<<<<<< HEAD
-                    "column_name": "Attribute Count",
-                    "column_order": 5
-                },
-                {
-                    "data_path": "action_result.data.*.category",
-                    "data_type": "string",
-                    "example_values": [
-                        "Network activity"
-                    ]
-                },
-                {
-                    "data_path": "action_result.data.*.comment",
-                    "data_type": "string"
-=======
-                    "contains": [
-                        "domain"
-                    ],
-                    "example_values": [
-                        "www.test.com"
-                    ]
-                },
-                {
-                    "data_path": "action_result.parameter.event_id",
-                    "data_type": "numeric",
-                    "contains": [
-                        "misp event id"
-                    ],
-                    "example_values": [
-                        686
-                    ]
-                },
-                {
-                    "data_path": "action_result.parameter.json",
-                    "data_type": "string",
-                    "example_values": [
-                        "{\"comment\":[\"email_1,email11\",\"email_2\"], \"soufds\":\"jflkl\"}"
-                    ]
->>>>>>> 30ee124f
-                },
-                {
-                    "data_path": "action_result.data.*.date",
-                    "data_type": "string",
-                    "example_values": [
-                        "2021-06-09"
-                    ]
-                },
-                {
-                    "data_path": "action_result.data.*.deleted",
-                    "data_type": "boolean",
-                    "example_values": [
-                        true,
-                        false
-                    ]
-                },
-                {
-<<<<<<< HEAD
-                    "data_path": "action_result.data.*.disable_correlation",
-=======
-                    "data_path": "action_result.parameter.to_ids",
->>>>>>> 30ee124f
-                    "data_type": "boolean",
-                    "example_values": [
-                        true,
-                        false
-                    ]
-                },
-                {
-                    "data_path": "action_result.data.*.distribution",
-                    "data_type": "string",
-<<<<<<< HEAD
-                    "column_name": "Distribution",
-                    "column_order": 4
-                },
-                {
-                    "data_path": "action_result.data.*.event_creator_email",
-                    "data_type": "string",
-                    "example_values": [
-                        "test@test.com"
-                    ]
-                },
-                {
-=======
-                    "contains": [
-                        "url"
-                    ],
-                    "example_values": [
-                        "http://test.com"
-                    ]
-                },
-                {
-                    "data_path": "action_result.data.*.category",
-                    "data_type": "string",
-                    "column_name": "Attribute Category",
-                    "column_order": 3,
-                    "example_values": [
-                        "Other"
-                    ]
-                },
-                {
-                    "data_path": "action_result.data.*.comment",
-                    "data_type": "string"
-                },
-                {
-                    "data_path": "action_result.data.*.deleted",
-                    "data_type": "boolean",
-                    "example_values": [
-                        true,
-                        false
-                    ]
-                },
-                {
-                    "data_path": "action_result.data.*.disable_correlation",
-                    "data_type": "boolean",
-                    "example_values": [
-                        true,
-                        false
-                    ]
-                },
-                {
-                    "data_path": "action_result.data.*.distribution",
-                    "data_type": "string",
-                    "column_name": "Distribution",
-                    "column_order": 4,
-                    "example_values": [
-                        "5"
-                    ]
-                },
-                {
->>>>>>> 30ee124f
-                    "data_path": "action_result.data.*.event_id",
-                    "data_type": "string",
-                    "contains": [
-                        "misp event id"
-                    ],
-<<<<<<< HEAD
-                    "example_values": [
-                        "2052"
-                    ]
-                },
-                {
-                    "data_path": "action_result.data.*.extends_uuid",
-                    "data_type": "string"
-=======
-                    "column_name": "MISP Event ID",
-                    "column_order": 2,
-                    "example_values": [
-                        "2121"
-                    ]
->>>>>>> 30ee124f
-                },
-                {
-                    "data_path": "action_result.data.*.id",
-                    "data_type": "string",
-                    "column_name": "MISP Attribute ID",
-<<<<<<< HEAD
-                    "column_order": 1
-                },
-                {
-                    "data_path": "action_result.data.*.info",
-                    "data_type": "string",
-                    "column_name": "Event Info / Description",
-                    "column_order": 2
-                },
-                {
-                    "data_path": "action_result.data.*.locked",
-                    "data_type": "boolean",
-                    "example_values": [
-                        true,
-                        false
-=======
-                    "column_order": 0,
-                    "example_values": [
-                        "5360"
->>>>>>> 30ee124f
-                    ]
-                },
-                {
-                    "data_path": "action_result.data.*.object_id",
-                    "data_type": "string",
-                    "example_values": [
-                        "0"
-                    ]
-                },
-                {
-<<<<<<< HEAD
-                    "data_path": "action_result.data.*.org_id",
-                    "data_type": "string",
-                    "example_values": [
-                        "1"
-                    ]
-                },
-                {
-                    "data_path": "action_result.data.*.orgc_id",
-                    "data_type": "string",
-                    "example_values": [
-                        "1"
-                    ]
-                },
-                {
-                    "data_path": "action_result.data.*.proposal_email_lock",
-                    "data_type": "boolean",
-                    "example_values": [
-                        true,
-                        false
-                    ]
-                },
-                {
-                    "data_path": "action_result.data.*.publish_timestamp",
-                    "data_type": "numeric",
-                    "example_values": [
-                        0
-                    ]
-                },
-                {
-                    "data_path": "action_result.data.*.published",
-                    "data_type": "boolean",
-                    "example_values": [
-                        true,
-                        false
-                    ]
-                },
-                {
-=======
->>>>>>> 30ee124f
-                    "data_path": "action_result.data.*.sharing_group_id",
-                    "data_type": "string",
-                    "example_values": [
-                        "0"
-                    ]
-                },
-                {
-<<<<<<< HEAD
-                    "data_path": "action_result.data.*.threat_level_id",
-                    "data_type": "string",
-                    "column_name": "Threat Level ID",
-                    "column_order": 3
-                },
-                {
-                    "data_path": "action_result.data.*.timestamp",
-                    "data_type": "string",
-                    "example_values": [
-                        "1623206691"
-=======
-                    "data_path": "action_result.data.*.timestamp",
-                    "data_type": "string",
-                    "example_values": [
-                        "1623038555"
->>>>>>> 30ee124f
-                    ]
-                },
-                {
-                    "data_path": "action_result.data.*.to_ids",
-                    "data_type": "boolean",
-                    "example_values": [
-                        true,
-                        false
-                    ]
-                },
-                {
-                    "data_path": "action_result.data.*.type",
-                    "data_type": "string",
-                    "example_values": [
-<<<<<<< HEAD
-                        "url"
-=======
-                        "port"
->>>>>>> 30ee124f
-                    ]
-                },
-                {
-                    "data_path": "action_result.data.*.uuid",
-                    "data_type": "string",
-                    "example_values": [
-<<<<<<< HEAD
-                        "82c82204-4ebd-42cb-a913-4df726b5d7fe"
-=======
-                        "68e219ee-5727-4cb2-a32f-8dc27aa4231f"
->>>>>>> 30ee124f
-                    ]
-                },
-                {
-                    "data_path": "action_result.data.*.value",
-                    "data_type": "string",
-<<<<<<< HEAD
-=======
-                    "column_name": "Attribute Value",
-                    "column_order": 1,
-                    "example_values": [
-                        "email1@email.com"
-                    ],
->>>>>>> 30ee124f
-                    "contains": [
-                        "url",
-                        "domain",
-                        "ip",
-                        "email",
-                        "hash",
-                        "md5",
-                        "sha256",
-                        "md1"
-<<<<<<< HEAD
-                    ],
-                    "example_values": [
-                        "8.8.8.8"
-=======
->>>>>>> 30ee124f
-                    ]
-                },
-                {
-                    "data_path": "action_result.data.0.id",
-                    "data_type": "string",
-                    "contains": [
-                        "misp event id"
-                    ],
-                    "column_name": "MISP Event ID",
-                    "column_order": 0
-                },
-                {
-                    "data_path": "action_result.summary.errors",
-                    "data_type": "string",
-                    "example_values": [
-<<<<<<< HEAD
-                        " 'test' is/are invalid attribute name/names in 'json' action parameter"
-=======
-                        " 'soufds' is/are invalid attribute name/names in 'json' action parameter"
->>>>>>> 30ee124f
-                    ]
-                },
-                {
-                    "data_path": "action_result.summary.message",
-                    "data_type": "string",
-                    "example_values": [
-<<<<<<< HEAD
-                        "Event created with id: 2139"
-=======
-                        "Attributes added to event: 2121"
->>>>>>> 30ee124f
-                    ]
-                },
-                {
-                    "data_path": "action_result.message",
-                    "data_type": "string",
-                    "example_values": [
-<<<<<<< HEAD
-                        "Message: Event created with id: 2139, Errors: 'test' is/are invalid attribute name/names in 'json' action parameter"
-=======
-                        "Message: Attributes added to event: 2121, Errors:  'soufds' is/are invalid attribute name/names in 'json' action parameter"
->>>>>>> 30ee124f
-                    ]
-                },
-                {
-                    "data_path": "summary.total_objects",
-                    "data_type": "numeric",
-                    "example_values": [
-                        1
-                    ]
-                },
-                {
-                    "data_path": "summary.total_objects_successful",
-                    "data_type": "numeric",
-                    "example_values": [
-                        1
-                    ]
-                }
-            ],
-            "versions": "EQ(*)"
-        },
-        {
-<<<<<<< HEAD
-            "action": "update event",
-            "description": "Add attributes / IOCs to an event in MISP",
-            "type": "generic",
-            "verbose": "Parameters urls, domains, source_ips, dest_ips, source_emails, dest_emails accept comma-separated values.",
-            "identifier": "add_attributes",
-            "read_only": false,
-=======
-            "action": "run query",
-            "description": "Run a query to find events or attributes",
-            "verbose": "By setting max_results to 0, you can get every result. It is recommended you do not do this, as MISP can return <b>a lot</b> of data. The default is 10, and this will be the oldest 10 results.<br><br>The other field expects a json string, which can have the key value pairs of any field which the search API supports.<br><br>The MISP API doesn't support paging, but it is possible to work around this. By giving max results as a negative number, <i>n</i>, it will take the last <i>n</i> results from the query. From there, you can take the timestamp from the first object in the resulting list, then pass it in the <b>other</b> field like so: {\"timestamp\": &lt;timestamp + 1&gt;}. All the results will now be after that specified timestamp.<br><br>Also note that when searching for events, events with no attributes will not be returned.",
-            "type": "investigate",
-            "identifier": "run_query",
-            "read_only": true,
->>>>>>> 30ee124f
-            "parameters": {
-                "event_id": {
-                    "description": "MISP event ID for adding attributes",
-                    "data_type": "numeric",
-                    "required": true,
-                    "primary": true,
-                    "order": 0,
-                    "contains": [
-                        "misp event id"
                     ]
                 },
                 "to_ids": {
@@ -1252,10 +719,6 @@
                     "contains": [
                         "ip"
                     ],
-<<<<<<< HEAD
-=======
-                    "order": 2,
->>>>>>> 30ee124f
                     "primary": true
                 },
                 "dest_ips": {
@@ -2058,405 +1521,6 @@
                     "data_type": "string"
                 },
                 {
-<<<<<<< HEAD
-=======
-                    "data_path": "action_result.parameter.tags",
-                    "data_type": "string",
-                    "example_values": [
-                        "test_1"
-                    ]
-                },
-                {
-                    "data_path": "action_result.data.*.Attribute.*.Event.distribution",
-                    "data_type": "string",
-                    "example_values": [
-                        "1"
-                    ]
-                },
-                {
-                    "data_path": "action_result.data.*.Attribute.*.Event.id",
-                    "data_type": "string",
-                    "example_values": [
-                        "2020"
-                    ]
-                },
-                {
-                    "data_path": "action_result.data.*.Attribute.*.Event.info",
-                    "data_type": "string",
-                    "example_values": [
-                        "Event created by test"
-                    ]
-                },
-                {
-                    "data_path": "action_result.data.*.Attribute.*.Event.org_id",
-                    "data_type": "string",
-                    "example_values": [
-                        "1"
-                    ]
-                },
-                {
-                    "data_path": "action_result.data.*.Attribute.*.Event.orgc_id",
-                    "data_type": "string",
-                    "example_values": [
-                        "1"
-                    ]
-                },
-                {
-                    "data_path": "action_result.data.*.Attribute.*.Event.uuid",
-                    "data_type": "string",
-                    "example_values": [
-                        "342c12ab-32ad-41d0-aea2-1c3dccc6ce09"
-                    ]
-                },
-                {
-                    "data_path": "action_result.data.*.Attribute.*.Object.distribution",
-                    "data_type": "string",
-                    "example_values": [
-                        "5"
-                    ]
-                },
-                {
-                    "data_path": "action_result.data.*.Attribute.*.Object.id",
-                    "data_type": "string",
-                    "example_values": [
-                        "10"
-                    ]
-                },
-                {
-                    "data_path": "action_result.data.*.Attribute.*.Object.sharing_group_id",
-                    "data_type": "string",
-                    "example_values": [
-                        "0"
-                    ]
-                },
-                {
-                    "data_path": "action_result.data.*.Attribute.*.category",
-                    "data_type": "string",
-                    "example_values": [
-                        "Other",
-                        "Payload delivery"
-                    ]
-                },
-                {
-                    "data_path": "action_result.data.*.Attribute.*.comment",
-                    "data_type": "string"
-                },
-                {
-                    "data_path": "action_result.data.*.Attribute.*.deleted",
-                    "data_type": "numeric",
-                    "example_values": [
-                        true,
-                        false
-                    ]
-                },
-                {
-                    "data_path": "action_result.data.*.Attribute.*.disable_correlation",
-                    "data_type": "numeric",
-                    "example_values": [
-                        false,
-                        true
-                    ]
-                },
-                {
-                    "data_path": "action_result.data.*.Attribute.*.distribution",
-                    "data_type": "string",
-                    "example_values": [
-                        "5"
-                    ]
-                },
-                {
-                    "data_path": "action_result.data.*.Attribute.*.event_id",
-                    "data_type": "string",
-                    "example_values": [
-                        "1"
-                    ],
-                    "contains": [
-                        "misp event id"
-                    ]
-                },
-                {
-                    "data_path": "action_result.data.*.Attribute.*.first_seen",
-                    "data_type": "string"
-                },
-                {
-                    "data_path": "action_result.data.*.Attribute.*.id",
-                    "data_type": "string",
-                    "example_values": [
-                        "164201"
-                    ],
-                    "contains": [
-                        "misp attribute id"
-                    ]
-                },
-                {
-                    "data_path": "action_result.data.*.Attribute.*.last_seen",
-                    "data_type": "string"
-                },
-                {
-                    "data_path": "action_result.data.*.Attribute.*.object_id",
-                    "data_type": "string",
-                    "example_values": [
-                        "0",
-                        "10"
-                    ]
-                },
-                {
-                    "data_path": "action_result.data.*.Attribute.*.object_relation",
-                    "data_type": "string",
-                    "example_values": [
-                        "filename"
-                    ]
-                },
-                {
-                    "data_path": "action_result.data.*.Attribute.*.sharing_group_id",
-                    "data_type": "string",
-                    "example_values": [
-                        "0"
-                    ]
-                },
-                {
-                    "data_path": "action_result.data.*.Attribute.*.timestamp",
-                    "data_type": "string",
-                    "example_values": [
-                        "1498505296"
-                    ]
-                },
-                {
-                    "data_path": "action_result.data.*.Attribute.*.to_ids",
-                    "data_type": "boolean",
-                    "example_values": [
-                        true,
-                        false
-                    ]
-                },
-                {
-                    "data_path": "action_result.data.*.Attribute.*.type",
-                    "data_type": "string",
-                    "example_values": [
-                        "comment",
-                        "filename"
-                    ]
-                },
-                {
-                    "data_path": "action_result.data.*.Attribute.*.uuid",
-                    "data_type": "string",
-                    "example_values": [
-                        "56e96919-ad18-4f68-8aa1-539002de0b81"
-                    ]
-                },
-                {
-                    "data_path": "action_result.data.*.Attribute.*.value",
-                    "data_type": "string",
-                    "contains": [
-                        "url",
-                        "domain",
-                        "ip",
-                        "email",
-                        "hash",
-                        "md5",
-                        "sha256",
-                        "md1"
-                    ],
-                    "example_values": [
-                        "email1@gmail.com"
-                    ]
-                },
-                {
-                    "data_path": "action_result.data.*.*.Event.id",
-                    "data_type": "string",
-                    "example_values": [
-                        "1"
-                    ]
-                },
-                {
-                    "data_path": "action_result.data.*.*.Event.Org.id",
-                    "data_type": "string",
-                    "example_values": [
-                        "1"
-                    ]
-                },
-                {
-                    "data_path": "action_result.data.*.*.Event.Org.name",
-                    "data_type": "string",
-                    "example_values": [
-                        "ORGNAME"
-                    ]
-                },
-                {
-                    "data_path": "action_result.data.*.*.Event.Org.uuid",
-                    "data_type": "string",
-                    "example_values": [
-                        "2af87aa3-a713-4ca5-83f7-03ae949c8459"
-                    ]
-                },
-                {
-                    "data_path": "action_result.data.*.*.Event.Org.local",
-                    "data_type": "numeric",
-                    "example_values": [
-                        true,
-                        false
-                    ]
-                },
-                {
-                    "data_path": "action_result.data.*.*.Event.Orgc.id",
-                    "data_type": "string",
-                    "example_values": [
-                        "1"
-                    ]
-                },
-                {
-                    "data_path": "action_result.data.*.*.Event.Orgc.name",
-                    "data_type": "string",
-                    "example_values": [
-                        "ORGNAME"
-                    ]
-                },
-                {
-                    "data_path": "action_result.data.*.*.Event.Orgc.uuid",
-                    "data_type": "string",
-                    "example_values": [
-                        "2af87aa3-a713-4ca5-83f7-03ae949c8459"
-                    ]
-                },
-                {
-                    "data_path": "action_result.data.*.*.Event.Orgc.local",
-                    "data_type": "numeric",
-                    "example_values": [
-                        true,
-                        false
-                    ]
-                },
-                {
-                    "data_path": "action_result.data.*.*.Event.date",
-                    "data_type": "string",
-                    "example_values": [
-                        "2021-03-17"
-                    ]
-                },
-                {
-                    "data_path": "action_result.data.*.*.Event.info",
-                    "data_type": "string",
-                    "example_values": [
-                        "Event created by test"
-                    ]
-                },
-                {
-                    "data_path": "action_result.data.*.*.Event.uuid",
-                    "data_type": "string",
-                    "example_values": [
-                        "15483d56-fc32-4e54-a8b4-e9f56e7818bd"
-                    ]
-                },
-                {
-                    "data_path": "action_result.data.*.*.Event.locked",
-                    "data_type": "numeric",
-                    "example_values": [
-                        true,
-                        false
-                    ]
-                },
-                {
-                    "data_path": "action_result.data.*.*.Event.org_id",
-                    "data_type": "string",
-                    "example_values": [
-                        "1"
-                    ]
-                },
-                {
-                    "data_path": "action_result.data.*.*.Event.orgc_id",
-                    "data_type": "string",
-                    "example_values": [
-                        "1"
-                    ]
-                },
-                {
-                    "data_path": "action_result.data.*.*.Event.analysis",
-                    "data_type": "string",
-                    "example_values": [
-                        "0"
-                    ]
-                },
-                {
-                    "data_path": "action_result.data.*.*.Event.Attribute.*.id",
-                    "data_type": "string",
-                    "example_values": [
-                        "4265"
-                    ]
-                },
-                {
-                    "data_path": "action_result.data.*.*.Event.Attribute.*.type",
-                    "data_type": "string",
-                    "example_values": [
-                        "email-dst"
-                    ],
-                    "contains": [
-                        "url"
-                    ]
-                },
-                {
-                    "data_path": "action_result.data.*.*.Event.Attribute.*.uuid",
-                    "data_type": "string",
-                    "example_values": [
-                        "03fa856e-b6f9-4e34-82ac-1e50dd058f37"
-                    ]
-                },
-                {
-                    "data_path": "action_result.data.*.*.Event.Attribute.*.value",
-                    "data_type": "string",
-                    "example_values": [
-                        "abc@abc.com"
-                    ],
-                    "contains": [
-                        "url",
-                        "domain",
-                        "ip",
-                        "email",
-                        "hash",
-                        "md5",
-                        "sha256",
-                        "md1"
-                    ]
-                },
-                {
-                    "data_path": "action_result.data.*.*.Event.Attribute.*.to_ids",
-                    "data_type": "numeric",
-                    "example_values": [
-                        true,
-                        false
-                    ]
-                },
-                {
-                    "data_path": "action_result.data.*.*.Event.Attribute.*.comment",
-                    "data_type": "string"
-                },
-                {
-                    "data_path": "action_result.data.*.*.Event.Attribute.*.deleted",
-                    "data_type": "numeric",
-                    "example_values": [
-                        true,
-                        false
-                    ]
-                },
-                {
-                    "data_path": "action_result.data.*.*.Event.Attribute.*.category",
-                    "data_type": "string",
-                    "example_values": [
-                        "Network activity"
-                    ]
-                },
-                {
-                    "data_path": "action_result.data.*.*.Event.Attribute.*.event_id",
-                    "data_type": "string",
-                    "example_values": [
-                        "1"
-                    ]
-                },
-                {
-                    "data_path": "action_result.data.*.*.Event.Attribute.*.last_seen",
-                    "data_type": "string"
-                },
-                {
->>>>>>> 30ee124f
                     "data_path": "action_result.data.*.*.Event.Attribute.*.object_id",
                     "data_type": "string",
                     "example_values": [
